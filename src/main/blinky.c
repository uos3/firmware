--- conflicted
+++ resolved
@@ -1,244 +1,236 @@
-/* firmware.h contains all relevant headers */
-#include "../firmware.h"
+/* firmware.h contains all relevant headers */
+#include "../firmware.h"
+
+#include "inc/hw_memmap.h"
+#include "driverlib/gpio.h"
+#include "driverlib/pin_map.h"
+#include "driverlib/ssi.h"
+#include "driverlib/sysctl.h"
+
+
+#define CONFIG_1
+
+
+#include "cc1120_rx_sniff_mode_reg_config.h"
+
+
+
+//! A very simple example that blinks the on-board LED.
+
+static void manualCalibration(void);
+
+uint32_t pui32DataTx[10];
+uint32_t pui32DataRx[10];
+
+#define PACKETLEN 100
+
+int main(void)
+{
+
+    volatile uint32_t ui32Loop;
+
+    Board_init();
+	
+	/*
+	SysCtlPeripheralEnable(SYSCTL_PERIPH_SSI1);
+	SysCtlPeripheralEnable(SYSCTL_PERIPH_GPIOF);
+	GPIOPinConfigure(GPIO_PF2_SSI1CLK);
+    GPIOPinConfigure(GPIO_PF3_SSI1FSS);
+    GPIOPinConfigure(GPIO_PF0_SSI1RX);
+    GPIOPinConfigure(GPIO_PF1_SSI1TX);
+	GPIOPinTypeSSI(GPIO_PORTF_BASE, GPIO_PIN_0 | GPIO_PIN_2 | GPIO_PIN_3 |
+                   GPIO_PIN_1);
+	SSIConfigSetExpClk(SSI1_BASE, SysCtlClockGet(), SSI_FRF_MOTO_MODE_0,
+                       SSI_MODE_MASTER, 1000000, 8);
+	
+	
+	SSIEnable(SSI1_BASE);
+	
+	while(SSIDataGetNonBlocking(SSI1_BASE, &pui32DataRx[0]))
+    {
+    }
+	
+	pui32DataTx[0] = 's';
+    pui32DataTx[1] = 'p';
+    pui32DataTx[2] = 'i';
+	
+	*/
+	
 
-#include "inc/hw_memmap.h"
-#include "driverlib/gpio.h"
-#include "driverlib/pin_map.h"
-#include "driverlib/ssi.h"
-#include "driverlib/sysctl.h"
-
-
-#define CONFIG_1
-
-
-#include "cc1120_rx_sniff_mode_reg_config.h"
-
-
-
-//! A very simple example that blinks the on-board LED.
-
-static void manualCalibration(void);
-
-uint32_t pui32DataTx[10];
-uint32_t pui32DataRx[10];
-
-#define PACKETLEN 100
-
-int main(void)
-{
-
-    volatile uint32_t ui32Loop;
-
-    Board_init();
-	
-	/*
-	SysCtlPeripheralEnable(SYSCTL_PERIPH_SSI1);
-	SysCtlPeripheralEnable(SYSCTL_PERIPH_GPIOF);
-	GPIOPinConfigure(GPIO_PF2_SSI1CLK);
-    GPIOPinConfigure(GPIO_PF3_SSI1FSS);
-    GPIOPinConfigure(GPIO_PF0_SSI1RX);
-    GPIOPinConfigure(GPIO_PF1_SSI1TX);
-	GPIOPinTypeSSI(GPIO_PORTF_BASE, GPIO_PIN_0 | GPIO_PIN_2 | GPIO_PIN_3 |
-                   GPIO_PIN_1);
-	SSIConfigSetExpClk(SSI1_BASE, SysCtlClockGet(), SSI_FRF_MOTO_MODE_0,
-                       SSI_MODE_MASTER, 1000000, 8);
-	
-	
-	SSIEnable(SSI1_BASE);
-	
-	while(SSIDataGetNonBlocking(SSI1_BASE, &pui32DataRx[0]))
-    {
-    }
-	
-	pui32DataTx[0] = 's';
-    pui32DataTx[1] = 'p';
-    pui32DataTx[2] = 'i';
-	
-	*/
-	
-<<<<<<< HEAD
-	UART_init(UART_PC104_HEADER, 500000);
-	UART_putc(UART_PC104_HEADER, 'M');
-=======
-	UART_init(UART_PC104_HEADER, 9600);
-  UART_putc(UART_PC104_HEADER, '\r');
-	UART_putc(UART_PC104_HEADER, '\n');
-  for(ui32Loop = 0; ui32Loop < 300000; ui32Loop++) {};
-
+	UART_init(UART_PC104_HEADER, 9600);
+  UART_putc(UART_PC104_HEADER, '\r');
+	UART_putc(UART_PC104_HEADER, '\n');
+  for(ui32Loop = 0; ui32Loop < 300000; ui32Loop++) {};
+
   UART_putc(UART_PC104_HEADER, 'M');
->>>>>>> 2978ebf3
-	
-	trxRfSpiInterfaceInit(0);
-	
-	//////// write config ///////
-	uint8_t writeByte;
-    // Reset radio
-    trxSpiCmdStrobe(CC112X_SRES);
-    // Write registers to radio
-	UART_putc(UART_PC104_HEADER, (sizeof(preferredSettings)/sizeof(registerSetting_t)));
+	
+	trxRfSpiInterfaceInit(0);
+	
+	//////// write config ///////
+	uint8_t writeByte;
+    // Reset radio
+    trxSpiCmdStrobe(CC112X_SRES);
+    // Write registers to radio
+	UART_putc(UART_PC104_HEADER, (sizeof(preferredSettings)/sizeof(registerSetting_t)));
     for(uint16_t i = 0; i < (sizeof(preferredSettings)/sizeof(registerSetting_t)); i++) {
-<<<<<<< HEAD
-=======
-//UART_putc(UART_PC104_HEADER, (sizeof(preferredSettings)/sizeof(registerSetting_t)));
->>>>>>> 2978ebf3
-        writeByte = preferredSettings[i].data;
-        cc112xSpiWriteReg(preferredSettings[i].addr, &writeByte, 1);
-    }
-	UART_puts(UART_PC104_HEADER, "DONE");
-	for(ui32Loop = 0; ui32Loop < 30000; ui32Loop++) {};
-	//////// Calibrate radio according to errata
-    manualCalibration();
-UART_puts(UART_PC104_HEADER, "}");
-	for(ui32Loop = 0; ui32Loop < 3000; ui32Loop++) {};
-	UART_puts(UART_PC104_HEADER, "CAL'd");
-	for(ui32Loop = 0; ui32Loop < 30000; ui32Loop++) {};
-	
-	/////// the packet
-	uint8_t buff[PACKETLEN+1];
-	buff[0] = PACKETLEN;
-	 // Fill rest of buffer with random bytes
-    for(uint8_t i = 1; i < (PACKETLEN + 1); i++) {
-        buff[i] = (uint8_t)i; //rand();
-    }
-	
-	
-    // Loop forever.
-    while(1)
-    {
-        // Turn on the LED.
-        LED_off(LED_B);
-
-
-		/* On period */
-		for(ui32Loop = 0; ui32Loop < 300000; ui32Loop++) {};
-
-		LED_off(LED_B);
-
-        // Delay for a bit.
-        for(ui32Loop = 0; ui32Loop < 300000; ui32Loop++) {};
-		
-		uint8_t ui32Index;
-		/*for(ui32Index = 0; ui32Index < 3; ui32Index++)
-			SSIDataPut(SSI1_BASE, pui32DataTx[ui32Index]);
-		while(SSIBusy(SSI1_BASE));*/
-		
-		
-		
-		
-		// Write packet to TX FIFO
-        cc112xSpiWriteTxFifo(buff, sizeof(buff));
-
-        // Strobe TX to send packet
-        trxSpiCmdStrobe(CC112X_STX);
-		
-		
-		// TODO: wait for packet to be sent  (the example uses interrupts)
-		
-		
-    }
-}
-
-
-/*******************************************************************************
-*   @fn         manualCalibration
-*
-*   @brief      Calibrates radio according to CC112x errata
-*
-*   @param      none
-*
-*   @return     none
-*/
-#define VCDAC_START_OFFSET 2
-#define FS_VCO2_INDEX 0
-#define FS_VCO4_INDEX 1
-#define FS_CHP_INDEX 2
-static void manualCalibration(void) {
-
-    uint8_t original_fs_cal2;
-    uint8_t calResults_for_vcdac_start_high[3];
-    uint8_t calResults_for_vcdac_start_mid[3];
-    uint8_t marcstate;
-    uint8_t writeByte;
-
-    // 1) Set VCO cap-array to 0 (FS_VCO2 = 0x00)
-    writeByte = 0x00;
-    cc112xSpiWriteReg(CC112X_FS_VCO2, &writeByte, 1);
-
-    // 2) Start with high VCDAC (original VCDAC_START + 2):
-    cc112xSpiReadReg(CC112X_FS_CAL2, &original_fs_cal2, 1);
-	UART_puts(UART_PC104_HEADER, "%");
-	UART_putc(UART_PC104_HEADER, original_fs_cal2);
-    writeByte = original_fs_cal2 + VCDAC_START_OFFSET;
-    cc112xSpiWriteReg(CC112X_FS_CAL2, &writeByte, 1);
-
-    // 3) Calibrate and wait for calibration to be done
-    //   (radio back in IDLE state)
-	UART_puts(UART_PC104_HEADER, "_3");
-    trxSpiCmdStrobe(CC112X_SCAL);
-
-    do {
-        cc112xSpiReadReg(CC112X_MARCSTATE, &marcstate, 1);
-    } while (marcstate != 0x41);
-
-    // 4) Read FS_VCO2, FS_VCO4 and FS_CHP register obtained with 
-    //    high VCDAC_START value
-	UART_puts(UART_PC104_HEADER, "_4");
-    cc112xSpiReadReg(CC112X_FS_VCO2,
-                     &calResults_for_vcdac_start_high[FS_VCO2_INDEX], 1);
-    cc112xSpiReadReg(CC112X_FS_VCO4,
-                     &calResults_for_vcdac_start_high[FS_VCO4_INDEX], 1);
-    cc112xSpiReadReg(CC112X_FS_CHP,
-                     &calResults_for_vcdac_start_high[FS_CHP_INDEX], 1);
-
-    // 5) Set VCO cap-array to 0 (FS_VCO2 = 0x00)
-	UART_puts(UART_PC104_HEADER, "_5");
-    writeByte = 0x00;
-    cc112xSpiWriteReg(CC112X_FS_VCO2, &writeByte, 1);
-
-    // 6) Continue with mid VCDAC (original VCDAC_START):
-	UART_puts(UART_PC104_HEADER, "_6");
-    writeByte = original_fs_cal2;
-    cc112xSpiWriteReg(CC112X_FS_CAL2, &writeByte, 1);
-
-    // 7) Calibrate and wait for calibration to be done
-    //   (radio back in IDLE state)
-	UART_puts(UART_PC104_HEADER, "_7");
-    trxSpiCmdStrobe(CC112X_SCAL);
-
-    do {
-        cc112xSpiReadReg(CC112X_MARCSTATE, &marcstate, 1);
-    } while (marcstate != 0x41);
-
-    // 8) Read FS_VCO2, FS_VCO4 and FS_CHP register obtained 
-    //    with mid VCDAC_START value
-	UART_puts(UART_PC104_HEADER, "_8");
-    cc112xSpiReadReg(CC112X_FS_VCO2, 
-                     &calResults_for_vcdac_start_mid[FS_VCO2_INDEX], 1);
-    cc112xSpiReadReg(CC112X_FS_VCO4,
-                     &calResults_for_vcdac_start_mid[FS_VCO4_INDEX], 1);
-    cc112xSpiReadReg(CC112X_FS_CHP,
-                     &calResults_for_vcdac_start_mid[FS_CHP_INDEX], 1);
-
-    // 9) Write back highest FS_VCO2 and corresponding FS_VCO
-    //    and FS_CHP result
-	
-    if (calResults_for_vcdac_start_high[FS_VCO2_INDEX] >
-        calResults_for_vcdac_start_mid[FS_VCO2_INDEX]) {
-		UART_puts(UART_PC104_HEADER, "_9");
-        writeByte = calResults_for_vcdac_start_high[FS_VCO2_INDEX];
-        cc112xSpiWriteReg(CC112X_FS_VCO2, &writeByte, 1);
-        writeByte = calResults_for_vcdac_start_high[FS_VCO4_INDEX];
-        cc112xSpiWriteReg(CC112X_FS_VCO4, &writeByte, 1);
-        writeByte = calResults_for_vcdac_start_high[FS_CHP_INDEX];
-        cc112xSpiWriteReg(CC112X_FS_CHP, &writeByte, 1);
-    } else {
-		UART_puts(UART_PC104_HEADER, "#9");
-        writeByte = calResults_for_vcdac_start_mid[FS_VCO2_INDEX];
-        cc112xSpiWriteReg(CC112X_FS_VCO2, &writeByte, 1);
-        writeByte = calResults_for_vcdac_start_mid[FS_VCO4_INDEX];
-        cc112xSpiWriteReg(CC112X_FS_VCO4, &writeByte, 1);
-        writeByte = calResults_for_vcdac_start_mid[FS_CHP_INDEX];
-        cc112xSpiWriteReg(CC112X_FS_CHP, &writeByte, 1);
-    }
-	UART_puts(UART_PC104_HEADER, "#0");
+        writeByte = preferredSettings[i].data;
+        cc112xSpiWriteReg(preferredSettings[i].addr, &writeByte, 1);
+    }
+	UART_puts(UART_PC104_HEADER, "DONE");
+	for(ui32Loop = 0; ui32Loop < 30000; ui32Loop++) {};
+	//////// Calibrate radio according to errata
+    manualCalibration();
+UART_puts(UART_PC104_HEADER, "}");
+	for(ui32Loop = 0; ui32Loop < 3000; ui32Loop++) {};
+	UART_puts(UART_PC104_HEADER, "CAL'd");
+	for(ui32Loop = 0; ui32Loop < 30000; ui32Loop++) {};
+	
+	/////// the packet
+	uint8_t buff[PACKETLEN+1];
+	buff[0] = PACKETLEN;
+	 // Fill rest of buffer with random bytes
+    for(uint8_t i = 1; i < (PACKETLEN + 1); i++) {
+        buff[i] = (uint8_t)i; //rand();
+    }
+	
+	
+    // Loop forever.
+    while(1)
+    {
+        // Turn on the LED.
+        LED_off(LED_B);
+
+
+		/* On period */
+		for(ui32Loop = 0; ui32Loop < 300000; ui32Loop++) {};
+
+		LED_off(LED_B);
+
+        // Delay for a bit.
+        for(ui32Loop = 0; ui32Loop < 300000; ui32Loop++) {};
+		
+		uint8_t ui32Index;
+		/*for(ui32Index = 0; ui32Index < 3; ui32Index++)
+			SSIDataPut(SSI1_BASE, pui32DataTx[ui32Index]);
+		while(SSIBusy(SSI1_BASE));*/
+		
+		
+		
+		
+		// Write packet to TX FIFO
+        cc112xSpiWriteTxFifo(buff, sizeof(buff));
+
+        // Strobe TX to send packet
+        trxSpiCmdStrobe(CC112X_STX);
+		
+		
+		// TODO: wait for packet to be sent  (the example uses interrupts)
+		
+		
+    }
+}
+
+
+/*******************************************************************************
+*   @fn         manualCalibration
+*
+*   @brief      Calibrates radio according to CC112x errata
+*
+*   @param      none
+*
+*   @return     none
+*/
+#define VCDAC_START_OFFSET 2
+#define FS_VCO2_INDEX 0
+#define FS_VCO4_INDEX 1
+#define FS_CHP_INDEX 2
+static void manualCalibration(void) {
+
+    uint8_t original_fs_cal2;
+    uint8_t calResults_for_vcdac_start_high[3];
+    uint8_t calResults_for_vcdac_start_mid[3];
+    uint8_t marcstate;
+    uint8_t writeByte;
+
+    // 1) Set VCO cap-array to 0 (FS_VCO2 = 0x00)
+    writeByte = 0x00;
+    cc112xSpiWriteReg(CC112X_FS_VCO2, &writeByte, 1);
+
+    // 2) Start with high VCDAC (original VCDAC_START + 2):
+    cc112xSpiReadReg(CC112X_FS_CAL2, &original_fs_cal2, 1);
+	UART_puts(UART_PC104_HEADER, "%");
+	UART_putc(UART_PC104_HEADER, original_fs_cal2);
+    writeByte = original_fs_cal2 + VCDAC_START_OFFSET;
+    cc112xSpiWriteReg(CC112X_FS_CAL2, &writeByte, 1);
+
+    // 3) Calibrate and wait for calibration to be done
+    //   (radio back in IDLE state)
+	UART_puts(UART_PC104_HEADER, "_3");
+    trxSpiCmdStrobe(CC112X_SCAL);
+
+    do {
+        cc112xSpiReadReg(CC112X_MARCSTATE, &marcstate, 1);
+    } while (marcstate != 0x41);
+
+    // 4) Read FS_VCO2, FS_VCO4 and FS_CHP register obtained with 
+    //    high VCDAC_START value
+	UART_puts(UART_PC104_HEADER, "_4");
+    cc112xSpiReadReg(CC112X_FS_VCO2,
+                     &calResults_for_vcdac_start_high[FS_VCO2_INDEX], 1);
+    cc112xSpiReadReg(CC112X_FS_VCO4,
+                     &calResults_for_vcdac_start_high[FS_VCO4_INDEX], 1);
+    cc112xSpiReadReg(CC112X_FS_CHP,
+                     &calResults_for_vcdac_start_high[FS_CHP_INDEX], 1);
+
+    // 5) Set VCO cap-array to 0 (FS_VCO2 = 0x00)
+	UART_puts(UART_PC104_HEADER, "_5");
+    writeByte = 0x00;
+    cc112xSpiWriteReg(CC112X_FS_VCO2, &writeByte, 1);
+
+    // 6) Continue with mid VCDAC (original VCDAC_START):
+	UART_puts(UART_PC104_HEADER, "_6");
+    writeByte = original_fs_cal2;
+    cc112xSpiWriteReg(CC112X_FS_CAL2, &writeByte, 1);
+
+    // 7) Calibrate and wait for calibration to be done
+    //   (radio back in IDLE state)
+	UART_puts(UART_PC104_HEADER, "_7");
+    trxSpiCmdStrobe(CC112X_SCAL);
+
+    do {
+        cc112xSpiReadReg(CC112X_MARCSTATE, &marcstate, 1);
+    } while (marcstate != 0x41);
+
+    // 8) Read FS_VCO2, FS_VCO4 and FS_CHP register obtained 
+    //    with mid VCDAC_START value
+	UART_puts(UART_PC104_HEADER, "_8");
+    cc112xSpiReadReg(CC112X_FS_VCO2, 
+                     &calResults_for_vcdac_start_mid[FS_VCO2_INDEX], 1);
+    cc112xSpiReadReg(CC112X_FS_VCO4,
+                     &calResults_for_vcdac_start_mid[FS_VCO4_INDEX], 1);
+    cc112xSpiReadReg(CC112X_FS_CHP,
+                     &calResults_for_vcdac_start_mid[FS_CHP_INDEX], 1);
+
+    // 9) Write back highest FS_VCO2 and corresponding FS_VCO
+    //    and FS_CHP result
+	
+    if (calResults_for_vcdac_start_high[FS_VCO2_INDEX] >
+        calResults_for_vcdac_start_mid[FS_VCO2_INDEX]) {
+		UART_puts(UART_PC104_HEADER, "_9");
+        writeByte = calResults_for_vcdac_start_high[FS_VCO2_INDEX];
+        cc112xSpiWriteReg(CC112X_FS_VCO2, &writeByte, 1);
+        writeByte = calResults_for_vcdac_start_high[FS_VCO4_INDEX];
+        cc112xSpiWriteReg(CC112X_FS_VCO4, &writeByte, 1);
+        writeByte = calResults_for_vcdac_start_high[FS_CHP_INDEX];
+        cc112xSpiWriteReg(CC112X_FS_CHP, &writeByte, 1);
+    } else {
+		UART_puts(UART_PC104_HEADER, "#9");
+        writeByte = calResults_for_vcdac_start_mid[FS_VCO2_INDEX];
+        cc112xSpiWriteReg(CC112X_FS_VCO2, &writeByte, 1);
+        writeByte = calResults_for_vcdac_start_mid[FS_VCO4_INDEX];
+        cc112xSpiWriteReg(CC112X_FS_VCO4, &writeByte, 1);
+        writeByte = calResults_for_vcdac_start_mid[FS_CHP_INDEX];
+        cc112xSpiWriteReg(CC112X_FS_CHP, &writeByte, 1);
+    }
+	UART_puts(UART_PC104_HEADER, "#0");
 }