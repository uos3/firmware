/******************************************************************************
*  Filename: hal_spi_rf_trxeb.h
*
*  Description: Common header file for spi access to the different tranceiver
*               radios. Supports CC1101/CC112X radios
*				 
*  Copyright (C) 2013 Texas Instruments Incorporated - http://www.ti.com/
*
*
*  Redistribution and use in source and binary forms, with or without
*  modification, are permitted provided that the following conditions
*  are met:
*
*    Redistributions of source code must retain the above copyright
*    notice, this list of conditions and the following disclaimer.
*
*    Redistributions in binary form must reproduce the above copyright
*    notice, this list of conditions and the following disclaimer in the
*    documentation and/or other materials provided with the distribution.
*
*    Neither the name of Texas Instruments Incorporated nor the names of
*    its contributors may be used to endorse or promote products derived
*    from this software without specific prior written permission.
*
*  THIS SOFTWARE IS PROVIDED BY THE COPYRIGHT HOLDERS AND CONTRIBUTORS
*  "AS IS" AND ANY EXPRESS OR IMPLIED WARRANTIES, INCLUDING, BUT NOT
*  LIMITED TO, THE IMPLIED WARRANTIES OF MERCHANTABILITY AND FITNESS FOR
*  A PARTICULAR PURPOSE ARE DISCLAIMED. IN NO EVENT SHALL THE COPYRIGHT
*  OWNER OR CONTRIBUTORS BE LIABLE FOR ANY DIRECT, INDIRECT, INCIDENTAL,
*  SPECIAL, EXEMPLARY, OR CONSEQUENTIAL DAMAGES (INCLUDING, BUT NOT
*  LIMITED TO, PROCUREMENT OF SUBSTITUTE GOODS OR SERVICES; LOSS OF USE,
*  DATA, OR PROFITS; OR BUSINESS INTERRUPTION) HOWEVER CAUSED AND ON ANY
*  THEORY OF LIABILITY, WHETHER IN CONTRACT, STRICT LIABILITY, OR TORT
*  (INCLUDING NEGLIGENCE OR OTHERWISE) ARISING IN ANY WAY OUT OF THE USE
*  OF THIS SOFTWARE, EVEN IF ADVISED OF THE POSSIBILITY OF SUCH DAMAGE.
*
*******************************************************************************/

#ifndef HAL_SPI_RF_TRXEB_H
#define HAL_SPI_RF_TRXEB_H

#ifdef __cplusplus
extern "C" {
#endif

/******************************************************************************
 * INCLUDES
 */
#include "inttypes.h"
/*#include <msp430.h>*/
//#include "hal_types.h"
//#include "hal_defs.h"

/******************************************************************************
 * CONSTANTS
 */
/*
#define TRXEM_PORT_SEL       P3SEL
#define TRXEM_PORT_OUT       P3OUT
#define TRXEM_PORT_DIR       P3DIR
#define TRXEM_PORT_IN        P3IN

#define TRXEM_SPI_MOSI_PIN   BIT1
#define TRXEM_SPI_MISO_PIN   BIT2
#define TRXEM_SPI_SCLK_PIN   BIT3
#define TRXEM_SPI_SC_N_PIN   BIT0

#define RF_RESET_N_PORT_OUT  P8OUT
#define RF_RESET_N_PORT_SEL  P8SEL
#define RF_RESET_N_PORT_DIR  P8DIR
#define RF_RESET_N_PIN       BIT0
*/

#define RADIO_BURST_ACCESS   0x40
#define RADIO_SINGLE_ACCESS  0x00
#define RADIO_READ_ACCESS    0x80
#define RADIO_WRITE_ACCESS   0x00


/* Bit fields in the chip status byte */
#define STATUS_CHIP_RDYn_BM             0x80
#define STATUS_STATE_BM                 0x70
#define STATUS_FIFO_BYTES_AVAILABLE_BM  0x0F


/******************************************************************************
 * MACROS
 */

/* Macros for Tranceivers(TRX) */
/*#define TRXEM_SPI_BEGIN()              st( TRXEM_PORT_OUT &= ~TRXEM_SPI_SC_N_PIN; NOP(); )
#define TRXEM_SPI_TX(x)                st( UCB0IFG &= ~UCRXIFG; UCB0TXBUF= (x); )
#define TRXEM_SPI_WAIT_DONE()          st( while(!(UCB0IFG & UCRXIFG)); )
#define TRXEM_SPI_RX()                 UCB0RXBUF
#define TRXEM_SPI_WAIT_MISO_LOW(x)     st( uint8_t count = 200; \
                                           while(TRXEM_PORT_IN & TRXEM_SPI_MISO_PIN) \
                                           { \
                                              __delay_cycles(5000); \
                                              count--; \
                                              if (count == 0) break; \
                                           } \
                                           if(count>0) (x) = 1; \
                                           else (x) = 0; )

#define TRXEM_SPI_END()                st( NOP(); TRXEM_PORT_OUT |= TRXEM_SPI_SC_N_PIN; )
*/
/******************************************************************************
 * TYPEDEFS
 */

typedef struct
{
  uint16_t  addr;
  uint8_t   data;
}registerSetting_t;

typedef uint8_t rfStatus_t;

/******************************************************************************
 * PROTOTYPES
 */

<<<<<<< HEAD
void trxRfSpiInterfaceInit(uint8_t clockDivider);
rfStatus_t trx8BitRegAccess(uint8_t radio_id, uint8_t accessType, uint8_t addrByte, uint8_t *pData, uint16_t len);
rfStatus_t trxSpiCmdStrobe(uint8_t radio_id, uint8_t cmd);
uint8_t pollRadioGPIO0(uint8_t radio_id);
=======
void trxRfSpiInterfaceInit(void);
rfStatus_t trx8BitRegAccess(uint8_t accessType, uint8_t addrByte, uint8_t *pData, uint16_t len);
rfStatus_t trxSpiCmdStrobe(uint8_t cmd);
>>>>>>> 00599d08

/* CC112X specific prototype function */
rfStatus_t trx16BitRegAccess(uint8_t radio_id, uint8_t accessType, uint8_t extAddr, uint8_t regAddr, uint8_t *pData, uint8_t len);

#ifdef  __cplusplus
}
#endif
#endif //HAL_SPI_RF_TRXEB_H<|MERGE_RESOLUTION|>--- conflicted
+++ resolved
@@ -3,7 +3,7 @@
 *
 *  Description: Common header file for spi access to the different tranceiver
 *               radios. Supports CC1101/CC112X radios
-*				 
+*        
 *  Copyright (C) 2013 Texas Instruments Incorporated - http://www.ti.com/
 *
 *
@@ -120,16 +120,10 @@
  * PROTOTYPES
  */
 
-<<<<<<< HEAD
 void trxRfSpiInterfaceInit(uint8_t clockDivider);
 rfStatus_t trx8BitRegAccess(uint8_t radio_id, uint8_t accessType, uint8_t addrByte, uint8_t *pData, uint16_t len);
 rfStatus_t trxSpiCmdStrobe(uint8_t radio_id, uint8_t cmd);
 uint8_t pollRadioGPIO0(uint8_t radio_id);
-=======
-void trxRfSpiInterfaceInit(void);
-rfStatus_t trx8BitRegAccess(uint8_t accessType, uint8_t addrByte, uint8_t *pData, uint16_t len);
-rfStatus_t trxSpiCmdStrobe(uint8_t cmd);
->>>>>>> 00599d08
 
 /* CC112X specific prototype function */
 rfStatus_t trx16BitRegAccess(uint8_t radio_id, uint8_t accessType, uint8_t extAddr, uint8_t regAddr, uint8_t *pData, uint8_t len);
