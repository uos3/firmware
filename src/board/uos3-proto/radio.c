/**
 * @ingroup uos3-proto
 * @ingroup radio
 *
 * @file uos3-proto/radio.c
 * @brief Radio Driver - uos3-proto board
 *
 * @{
 */
#include "../../firmware.h"
// #include "board.h"
// #include "../spi.h"
// #include "../gpio.h"
// #include "../radio.h"

#include "inc/tm4c123gh6pm.h"
#include "inc/hw_memmap.h"
#include "inc/hw_gpio.h"
#include "inc/hw_types.h"

#include "driverlib/gpio.h"
#include "driverlib/ssi.h"
#include "driverlib/sysctl.h"
#include "driverlib/pin_map.h"

#include "../../cc112x/cc112x.h"

const registerSetting_t preferredSettings_fsk[]= 
{
  {CC112X_IOCFG3,            0x59},
  {CC112X_IOCFG2,            0x13},
  {CC112X_IOCFG1,            0xB0},
  {CC112X_IOCFG0,            0x06},
  {CC112X_SYNC_CFG1,         0x0B},
  {CC112X_DEVIATION_M,       0xDA},
  {CC112X_MODCFG_DEV_E,      0x00},
  {CC112X_DCFILT_CFG,        0x1C},
  {CC112X_FREQ_IF_CFG,       0x40},
  {CC112X_IQIC,              0x46},
  {CC112X_CHAN_BW,           0x69},
  {CC112X_MDMCFG0,           0x05},
  {CC112X_SYMBOL_RATE2,      0x3B},
  {CC112X_SYMBOL_RATE1,      0x4E},
  {CC112X_SYMBOL_RATE0,      0x82},
  {CC112X_AGC_REF,           0x15},
  {CC112X_AGC_CS_THR,        0x19},
  {CC112X_AGC_CFG1,          0xA0},
  {CC112X_AGC_CFG0,          0xCF},
  {CC112X_FIFO_CFG,          0x00},
  {CC112X_SETTLING_CFG,      0x03},
  {CC112X_FS_CFG,            0x1B},
  {CC112X_PKT_CFG0,          0x20},
  {CC112X_PKT_CFG1,          0x05},
  {CC112X_PA_CFG0,           0x7E},
  {CC112X_PKT_LEN,           0xFF},
  {CC112X_IF_MIX_CFG,        0x00},
  {CC112X_FREQOFF_CFG,       0x22},
  {CC112X_FREQ2,             0x5A},
  {CC112X_FREQ1,             0x9F},
  {CC112X_FREQ0,             0xFF},
  {CC112X_IF_ADC0,           0x05},
  {CC112X_FS_DIG1,           0x00},
  {CC112X_FS_DIG0,           0x5F},
  {CC112X_FS_CAL0,           0x0E},
  {CC112X_FS_DIVTWO,         0x03},
  {CC112X_FS_DSM0,           0x33},
  {CC112X_FS_DVC0,           0x17},
  {CC112X_FS_PFD,            0x50},
  {CC112X_FS_PRE,            0x6E},
  {CC112X_FS_REG_DIV_CML,    0x14},
  {CC112X_FS_SPARE,          0xAC},
  {CC112X_XOSC5,             0x0E},
  {CC112X_XOSC3,             0xC7},
  {CC112X_XOSC1,             0x07},
};
const registerSetting_t preferredSettings_cw[]= 
{
   {CC112X_IOCFG3,            0x59},
   {CC112X_IOCFG2,            0x13},
   {CC112X_IOCFG1,            0xB0},
   {CC112X_IOCFG0,            0x06},
   {CC112X_SYNC_CFG1,         0x08},
   {CC112X_DEVIATION_M,       0xB4},
   {CC112X_MODCFG_DEV_E,      0x0A},
   {CC112X_DCFILT_CFG,        0x1C},
   {CC112X_PREAMBLE_CFG1,     0x00},
   {CC112X_FREQ_IF_CFG,       0x35},
   {CC112X_IQIC,              0xC6},
   {CC112X_CHAN_BW,           0x10},
   {CC112X_MDMCFG1,           0x06},
   {CC112X_MDMCFG0,           0x05},
   {CC112X_SYMBOL_RATE2,      0x40},
   {CC112X_SYMBOL_RATE1,      0x62},
   {CC112X_SYMBOL_RATE0,      0x4E},
   {CC112X_AGC_REF,           0x20},
   {CC112X_AGC_CS_THR,        0x19},
   {CC112X_AGC_CFG1,          0xA9},
   {CC112X_AGC_CFG0,          0xCF},
   {CC112X_FIFO_CFG,          0x00},
   {CC112X_SETTLING_CFG,      0x03},
   {CC112X_FS_CFG,            0x1B},
   {CC112X_PKT_CFG2,          0x05},
   {CC112X_PKT_CFG1,          0x00},
   {CC112X_PKT_CFG0,          0x20},
   {CC112X_PA_CFG2,           0x34},
   {CC112X_PA_CFG0,           0x7E},
   {CC112X_IF_MIX_CFG,        0x00},
   {CC112X_FREQOFF_CFG,       0x22},
   {CC112X_CFM_DATA_CFG,      0x01},
   {CC112X_FREQ2,             0x5A},
   {CC112X_FREQ1,             0xEF},
   {CC112X_FREQ0,             0xFF},
   {CC112X_IF_ADC0,           0x05},
   {CC112X_FS_DIG1,           0x00},
   {CC112X_FS_DIG0,           0x5F},
   {CC112X_FS_CAL0,           0x0E},
   {CC112X_FS_DIVTWO,         0x03},
   {CC112X_FS_DSM0,           0x33},
   {CC112X_FS_DVC0,           0x17},
   {CC112X_FS_PFD,            0x50},
   {CC112X_FS_PRE,            0x6E},
   {CC112X_FS_REG_DIV_CML,    0x14},
   {CC112X_FS_SPARE,          0xAC},
   {CC112X_XOSC5,             0x0E},
   {CC112X_XOSC3,             0xC7},
   {CC112X_XOSC1,             0x07},
   {CC112X_SERIAL_STATUS,     0x08},
};

typedef struct Radio_device {
  uint8_t   spi_device;
  uint8_t   device_id;
  bool    busy;
} Radio_device;

static Radio_device Radio_transmitter =
{
  .spi_device = SPI_RADIO_TX,
  .device_id = 0x8F, // cc1125
  .busy = false,
};
static Radio_device Radio_receiver =
{
  .spi_device = SPI_RADIO_RX,
  .device_id = 0x8F, // cc1125
  .busy = false,
};

#define RADIO_TX_FREQUENCY 145500000 // Hz - TODO: Move this to a central config file

  #if (RADIO_TX_FREQUENCY >= 136700000) && (RADIO_TX_FREQUENCY <= 160000000)
    #define _CC112X_FREQ_DIV  24
    #define _CC112X_BANDSEL   11
  #elif (RADIO_TX_FREQUENCY >= 410000000) && (RADIO_TX_FREQUENCY <= 480000000)
    #define _CC112X_FREQ_DIV  8
    #define _CC112X_BANDSEL   4
  #else
    #error RADIO_TX_FREQUENCY not within defined limits
  #endif
  #define CC112X_FS_CFG_VAL   (0x10 | _CC112X_BANDSEL)

  #define _CC112X_XO_FREQ   38400000 // Hz
  #define _CC112X_FREQ_IVAL (((65536LL * RADIO_TX_FREQUENCY) / _CC112X_XO_FREQ) * _CC112X_FREQ_DIV)

static inline uint8_t Radio_query_partnumber(Radio_device *radio)
{
  return cc112x_query_partnumber(radio->spi_device);
}

/* This is a macro to preserve config size information */
#define RADIO_CONFIGURE(_radio_id,_cfg)   uint8_t writebyte; \
                                          for(uint16_t i = 0; i < (sizeof(_cfg) / sizeof(radio_config_register_t)); i++) { \
                                            writeByte = _cfg[i].data; \
                                            cc112xSpiWriteReg(_radio_id, _cfg[i].addr, &writeByte); \
                                          }


/** Public Functions */


Radio_Status_t Radio_tx_msk(radio_config_t *radio_config, uint8_t *data_buffer, uint32_t data_length, void *end_of_tx_handler(void))
{
  if(Radio_transmitter.busy)
  {
    return RADIO_STATUS_BUSY;
  }

  /* Reset Radio */
  cc112x_reset(Radio_transmitter.spi_device);
  
  if(Radio_query_partnumber(&Radio_transmitter) != Radio_transmitter.device_id)
  {
    return RADIO_STATUS_WRONGPART;
  }

  /* Configure Radio */


  return RADIO_STATUS_OK;
}

Radio_Status_t Radio_tx_fsk(radio_config_t *radio_config, uint8_t *data_buffer, uint32_t data_length, void *end_of_tx_handler(void))
{
  if(Radio_transmitter.busy)
  {
    return RADIO_STATUS_BUSY;
  }

  /* Reset Radio */
  cc112x_reset(Radio_transmitter.spi_device);
  
  if(Radio_query_partnumber(&Radio_transmitter) != Radio_transmitter.device_id)
  {
    return RADIO_STATUS_WRONGPART;
  }

  /* Configure Radio */
  //RADIO_CONFIGURE(Radio_transmitter.spi_device, Radio_Config_TX_FSK);

  return RADIO_STATUS_OK;
}

<<<<<<< HEAD
//Function to set the cw_tone ON for Morse transmission
=======
>>>>>>> 827e1d79
void cw_tone_on(radio_config_t *radio_config)   {
  UART_puts(UART_INTERFACE, "On start\r\n");
  cc112x_set_config(Radio_transmitter.spi_device, preferredSettings_cw, sizeof(preferredSettings_cw)/sizeof(registerSetting_t));
  UART_puts(UART_INTERFACE, "Config done\r\n");
  //cc112x_manualCalibration(Radio_transmitter.spi_device); //calibrate the radio
  UART_puts(UART_INTERFACE, "Manual calibration\r\n");
  cc112x_cfg_frequency(Radio_transmitter.spi_device, _CC112X_BANDSEL, radio_config->frequency); //set frequency according to the config file passed as argument
  cc112x_cfg_power(Radio_transmitter.spi_device, radio_config->power);  //set power according to the config file passed as argument
  UART_puts(UART_INTERFACE, "Set freq and power\r\n");
  SPI_cmd(Radio_transmitter.spi_device, CC112X_STX);  //enable TX operation
  LED_on(LED_B);
}
void cw_tone_off(void)  {
  SPI_cmd(Radio_transmitter.spi_device, CC112X_SIDLE); //exit RX/TX, turn off freq. synthesizer; no reseting and writing basic config. because it is done in cw_tone_on function
  LED_off(LED_B);
}

Radio_Status_t Radio_tx_morse(radio_config_t *radio_config, uint8_t *text_buffer, uint32_t text_length, void *end_of_tx_handler(void))
{
  if(Radio_transmitter.busy)
  {
    return RADIO_STATUS_BUSY;
  }

  /* Reset Radio */
  cc112x_reset(Radio_transmitter.spi_device);
  
  if(Radio_query_partnumber(&Radio_transmitter) != Radio_transmitter.device_id)
  {
    return RADIO_STATUS_WRONGPART;
  }

  /* Configure Radio */
  Packet_cw_transmit_buffer(text_buffer, text_length, radio_config, cw_tone_on, cw_tone_off);

  GPIO_set_risingInterrupt(GPIO0_RADIO_TX, end_of_tx_handler);

  return RADIO_STATUS_OK;
}

Radio_Status_t Radio_tx_off(radio_config_t *radio_config)
{
  (void)radio_config;

  /* Reset Radio */
  cc112x_reset(Radio_transmitter.spi_device);

  Radio_transmitter.busy = false;
  
  /* Test we can still talk to it */
  if(Radio_query_partnumber(&Radio_transmitter) != Radio_transmitter.device_id)
  {
    return RADIO_STATUS_WRONGPART;
  }

  /* Power Down Radio */
  cc112x_powerdown(Radio_transmitter.spi_device);

  return RADIO_STATUS_OK;
}


Radio_Status_t Radio_rx_receive(radio_config_t *radio_config, uint8_t *receive_buffer, uint32_t receive_length, void received_packet_handler(void))
{
  (void)radio_config;
  (void)receive_buffer;
  (void)receive_length;
  (void)received_packet_handler;


  return RADIO_STATUS_OK;
}

Radio_Status_t Radio_rx_off(radio_config_t *radio_config)
{
  (void)radio_config;

  return RADIO_STATUS_OK;
}

/**
 * @}
 */<|MERGE_RESOLUTION|>--- conflicted
+++ resolved
@@ -220,10 +220,6 @@
   return RADIO_STATUS_OK;
 }
 
-<<<<<<< HEAD
-//Function to set the cw_tone ON for Morse transmission
-=======
->>>>>>> 827e1d79
 void cw_tone_on(radio_config_t *radio_config)   {
   UART_puts(UART_INTERFACE, "On start\r\n");
   cc112x_set_config(Radio_transmitter.spi_device, preferredSettings_cw, sizeof(preferredSettings_cw)/sizeof(registerSetting_t));
