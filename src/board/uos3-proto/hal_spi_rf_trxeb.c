/******************************************************************************
*  Filename: hal_spi_rf_trxeb.c
*
*  Description: Implementation file for common spi access with the CCxxxx 
*               tranceiver radios using trxeb. Supports CC1101/CC112X radios
*
*  Copyright (C) 2013 Texas Instruments Incorporated - http://www.ti.com/
*
*
*  Redistribution and use in source and binary forms, with or without
*  modification, are permitted provided that the following conditions
*  are met:
*
*    Redistributions of source code must retain the above copyright
*    notice, this list of conditions and the following disclaimer.
*
*    Redistributions in binary form must reproduce the above copyright
*    notice, this list of conditions and the following disclaimer in the
*    documentation and/or other materials provided with the distribution.
*
*    Neither the name of Texas Instruments Incorporated nor the names of
*    its contributors may be used to endorse or promote products derived
*    from this software without specific prior written permission.
*
*  THIS SOFTWARE IS PROVIDED BY THE COPYRIGHT HOLDERS AND CONTRIBUTORS
*  "AS IS" AND ANY EXPRESS OR IMPLIED WARRANTIES, INCLUDING, BUT NOT
*  LIMITED TO, THE IMPLIED WARRANTIES OF MERCHANTABILITY AND FITNESS FOR
*  A PARTICULAR PURPOSE ARE DISCLAIMED. IN NO EVENT SHALL THE COPYRIGHT
*  OWNER OR CONTRIBUTORS BE LIABLE FOR ANY DIRECT, INDIRECT, INCIDENTAL,
*  SPECIAL, EXEMPLARY, OR CONSEQUENTIAL DAMAGES (INCLUDING, BUT NOT
*  LIMITED TO, PROCUREMENT OF SUBSTITUTE GOODS OR SERVICES; LOSS OF USE,
*  DATA, OR PROFITS; OR BUSINESS INTERRUPTION) HOWEVER CAUSED AND ON ANY
*  THEORY OF LIABILITY, WHETHER IN CONTRACT, STRICT LIABILITY, OR TORT
*  (INCLUDING NEGLIGENCE OR OTHERWISE) ARISING IN ANY WAY OUT OF THE USE
*  OF THIS SOFTWARE, EVEN IF ADVISED OF THE POSSIBILITY OF SUCH DAMAGE.
*
*******************************************************************************/


/******************************************************************************
 * INCLUDES
 */
//#include <msp430.h>
//#include "hal_types.h"
//#include "hal_defs.h"
#include <stdint.h>
#include <stdbool.h>

#include "inc/hw_memmap.h"
#include "driverlib/gpio.h"
#include "driverlib/pin_map.h"
#include "driverlib/ssi.h"
#include "driverlib/sysctl.h"
#include "inc/hw_gpio.h"
#include "inc/hw_types.h"

#include "../hal_spi_rf_trxeb.h"

<<<<<<< HEAD
#include "../../firmware.h"

#include "board.h"



=======
>>>>>>> 00599d08
/******************************************************************************
 * LOCAL FUNCTIONS
 */
static void trxReadWriteBurstSingle(uint8_t addr,uint8_t *pData,uint16_t len) ;

static void ssi_flush(void)
{
	uint32_t d[8];
	SSIDataGetNonBlocking(SSI1_BASE , d );
}

static void cs_high(uint8_t radio_id){
	if (radio_id == RADIO_TX)
		GPIOPinWrite(RADIO_TX_CS_PORT, RADIO_TX_CS_PIN, RADIO_TX_CS_PIN);
	else //if (radio_id == RADIO_RX)
		GPIOPinWrite(RADIO_RX_CS_PORT, RADIO_RX_CS_PIN, RADIO_RX_CS_PIN);
}
static void cs_low(uint8_t radio_id){
	if (radio_id == RADIO_TX)
		GPIOPinWrite(RADIO_TX_CS_PORT, RADIO_TX_CS_PIN, 0);
	else //if (radio_id == RADIO_RX)
		GPIOPinWrite(RADIO_RX_CS_PORT, RADIO_RX_CS_PIN, 0);
}


/******************************************************************************
 * FUNCTIONS
 */

/******************************************************************************
 * @fn          trxRfSpiInterfaceInit
 *
 * @brief       Function to initialize TRX SPI. CC1101/CC112x is currently
 *              supported. The supported prescalerValue must be set so that
 *              SMCLK/prescalerValue does not violate radio SPI constraints.
 *
 * input parameters
 *
 * @param       prescalerValue - SMCLK/prescalerValue gives SCLK frequency
 *
 * output parameters
 *
 * @return      void
 */
void trxRfSpiInterfaceInit(void)
{

  
	SysCtlPeripheralEnable(SYSCTL_PERIPH_SSI1);
	SysCtlPeripheralEnable(SYSCTL_PERIPH_GPIOF);
	// sort out PF0...
	HWREG(GPIO_PORTF_BASE+GPIO_O_LOCK) = GPIO_LOCK_KEY; //Unlock 
	HWREG(GPIO_PORTF_BASE+GPIO_O_CR) |= 0x01; // Enable PF0 AFS 
	HWREG(GPIO_PORTF_BASE+GPIO_O_LOCK) =0; // Relock
	
	GPIOPinConfigure(GPIO_PF2_SSI1CLK);
    //GPIOPinConfigure(GPIO_PF3_SSI1FSS);
    GPIOPinConfigure(GPIO_PF0_SSI1RX);
    GPIOPinConfigure(GPIO_PF1_SSI1TX);
	GPIOPinTypeSSI(GPIO_PORTF_BASE, RADIO_MISO_PIN | RADIO_MOSI_PIN | RADIO_CLK_PIN);
	SSIConfigSetExpClk(SSI1_BASE, SysCtlClockGet(), SSI_FRF_MOTO_MODE_0,
                       SSI_MODE_MASTER, 1000000, 8);
	
	
	SSIEnable(SSI1_BASE);
	
	uint32_t d;
	while(SSIDataGetNonBlocking(SSI1_BASE, &d));
	
	//configure CS pin (TX)
	//SysCtlPeripheralEnable(SYSCTL_PERIPH_GPIOF);
	GPIOPinTypeGPIOOutput(RADIO_TX_CS_PORT, RADIO_TX_CS_PIN);
	GPIOPinWrite(RADIO_TX_CS_PORT, RADIO_TX_CS_PIN, RADIO_TX_CS_PIN);
	
	//configure CS pin (RX)
	SysCtlPeripheralEnable(SYSCTL_PERIPH_GPIOA);
	GPIOPinTypeGPIOOutput(RADIO_RX_CS_PORT, RADIO_RX_CS_PIN);
	GPIOPinWrite(RADIO_RX_CS_PORT, RADIO_RX_CS_PIN, RADIO_RX_CS_PIN);

	//configure GPIO0 (RX)
	SysCtlPeripheralEnable(SYSCTL_PERIPH_GPIOB);
	GPIOPinTypeGPIOInput(RADIO_RX_GP0_PORT, RADIO_RX_GP0_PIN);

	//configure GPIO0 (TX)
	GPIOPinTypeGPIOInput(RADIO_TX_GP0_PORT, RADIO_TX_GP0_PIN);

  
  
  return;
}

/*******************************************************************************
 * @fn          pollRadioGPIO0
 *
 * @brief       Queries the GPIO0 of the radios
 *
 * input parameters

 * output parameters
 *
 * @return      0 - pin low; else - pin high
 */
uint8_t pollRadioGPIO0(uint8_t radio_id)
{
	if (radio_id == RADIO_TX)
		return (GPIOPinRead(RADIO_TX_GP0_PORT, RADIO_TX_GP0_PIN) & RADIO_TX_GP0_PIN)>0;
	else //(radio_id == RADIO_RX)
		return (GPIOPinRead(RADIO_RX_GP0_PORT, RADIO_RX_GP0_PIN) & RADIO_RX_GP0_PIN)>0;

}

/*******************************************************************************
 * @fn          trx8BitRegAccess
 *
 * @brief       This function performs a read or write from/to a 8bit register
 *              address space. The function handles burst and single read/write
 *              as specfied in addrByte. Function assumes that chip is ready.
 *
 * input parameters
 *
 * @param       radio_id - which radio IC to communicate to
 * @param       accessType - Specifies if this is a read or write and if it's
 *                           a single or burst access. Bitmask made up of
 *                           RADIO_BURST_ACCESS/RADIO_SINGLE_ACCESS/
 *                           RADIO_WRITE_ACCESS/RADIO_READ_ACCESS.
 * @param       addrByte - address byte of register.
 * @param       pData    - data array
 * @param       len      - Length of array to be read(TX)/written(RX)
 *
 * output parameters
 *
 * @return      chip status
 */
rfStatus_t trx8BitRegAccess(uint8_t radio_id, uint8_t accessType, uint8_t addrByte, uint8_t *pData, uint16_t len)
{
  uint32_t readValue;

  /* Pull CS_N low and wait for SO to go low before communication starts */
  cs_low(radio_id);
  //while(TRXEM_PORT_IN & TRXEM_SPI_MISO_PIN);   <-- do we need this..?
  while(GPIOPinRead(GPIO_PORTF_BASE, RADIO_MISO_PIN) & RADIO_MISO_PIN){};
  // do we need to flush the rx buffer first?
  ssi_flush();
 
  while(SSIBusy(SSI1_BASE));
  SSIDataPut(SSI1_BASE, (uint32_t)(accessType|addrByte));
  while(SSIBusy(SSI1_BASE));
  SSIDataGet(SSI1_BASE, &readValue);
  trxReadWriteBurstSingle(accessType|addrByte,pData,len);   
  cs_high(radio_id);
  /* return the status byte value */
  return((uint8_t)readValue);
}

/******************************************************************************
 * @fn          trx16BitRegAccess
 *
 * @brief       This function performs a read or write in the extended adress
 *              space of CC112X.
 *
 * input parameters
 *
 * @param       radio_id - which radio IC to communicate to
 * @param       accessType - Specifies if this is a read or write and if it's
 *                           a single or burst access. Bitmask made up of
 *                           RADIO_BURST_ACCESS/RADIO_SINGLE_ACCESS/
 *                           RADIO_WRITE_ACCESS/RADIO_READ_ACCESS.
 * @param       extAddr - Extended register space address = 0x2F.
 * @param       regAddr - Register address in the extended address space.
 * @param       *pData  - Pointer to data array for communication
 * @param       len     - Length of bytes to be read/written from/to radio
 *
 * output parameters
 *
 * @return      rfStatus_t
 */
rfStatus_t trx16BitRegAccess(uint8_t radio_id, uint8_t accessType, uint8_t extAddr, uint8_t regAddr, uint8_t *pData, uint8_t len)
{
  uint32_t readValue;
  uint32_t d;
  
  cs_low(radio_id);
  
  while(GPIOPinRead(GPIO_PORTF_BASE, RADIO_MISO_PIN) & RADIO_MISO_PIN){};
  // do we need to flush the rx buffer first?
  ssi_flush();
  
  while(SSIBusy(SSI1_BASE));
  SSIDataPut(SSI1_BASE, (uint32_t)(accessType|extAddr));
  while(SSIBusy(SSI1_BASE));
  SSIDataGet(SSI1_BASE, &readValue);
  while(SSIBusy(SSI1_BASE));
  SSIDataPut(SSI1_BASE, (uint32_t)(regAddr));
  while(SSIBusy(SSI1_BASE));
  // do we need a dummy read?
  SSIDataGet(SSI1_BASE, (uint32_t *)&d);
  
  trxReadWriteBurstSingle(accessType|extAddr,pData,len);
  
  
  cs_high(radio_id);
  
  
  return((uint8_t)readValue);
}






/*******************************************************************************
 * @fn          trxSpiCmdStrobe
 *
 * @brief       Send command strobe to the radio. Returns status byte read
 *              during transfer of command strobe. Validation of provided
 *              is not done. Function assumes chip is ready.
 *
 * input parameters
 *
 * @param       radio_id - which radio IC to communicate to
 * @param       cmd - command strobe
 *
 * output parameters
 *
 * @return      status byte
 */
rfStatus_t trxSpiCmdStrobe(uint8_t radio_id, uint8_t cmd)
{
    uint32_t rc;
	
	cs_low(radio_id);
	
	while(GPIOPinRead(GPIO_PORTF_BASE, RADIO_MISO_PIN) & RADIO_MISO_PIN){};
	// do we need to flush the rx buffer first?
	
	while(SSIBusy(SSI1_BASE));
	SSIDataPut(SSI1_BASE, cmd);
	while(SSIBusy(SSI1_BASE));
	SSIDataGet(SSI1_BASE, &rc);

	
	// only needed if we start sending a new header without pulling CS high/low
	//if (cmd == 0x30){  // SRES
	//	while(GPIOPinRead(GPIO_PORTF_BASE, RADIO_MISO_PIN) & RADIO_MISO_PIN){};
	//}
	
	
	cs_high(radio_id);
  
    return (uint8_t)rc;
}

/*******************************************************************************
 * @fn          trxReadWriteBurstSingle
 *
 * @brief       When the address byte is sent to the SPI slave, the next byte
 *              communicated is the data to be written or read. The address
 *              byte that holds information about read/write -and single/
 *              burst-access is provided to this function.
 *
 *              Depending on these two bits this function will write len bytes to
 *              the radio in burst mode or read len bytes from the radio in burst
 *              mode if the burst bit is set. If the burst bit is not set, only
 *              one data byte is communicated.
 *
 *              NOTE: This function is used in the following way:
 *
 *              TRXEM_SPI_BEGIN();
 *              while(TRXEM_PORT_IN & TRXEM_SPI_MISO_PIN);
 *              ...[Depending on type of register access]
 *              trxReadWriteBurstSingle(uint8_t addr,uint8_t *pData,uint16_t len);
 *              TRXEM_SPI_END();
 *
 * input parameters
 *
 * @param       none
 *
 * output parameters
 *
 * @return      void
 */
static void trxReadWriteBurstSingle(uint8_t addr, uint8_t *pData, uint16_t len)
{
	uint16_t i;
	uint32_t d,t;
	/* Communicate len number of bytes: if RX - the procedure sends 0x00 to push bytes from slave*/
  if(addr&RADIO_READ_ACCESS)
  {
    if(addr&RADIO_BURST_ACCESS)
    {
      for (i = 0; i < len; i++)
      {
		  SSIDataPut(SSI1_BASE, 0);
		  while(SSIBusy(SSI1_BASE));
		  SSIDataGet(SSI1_BASE, &t); //(uint32_t *)pData);
		  *pData++ = (uint8_t)t;
          ////TRXEM_SPI_TX(0);            /* Possible to combining read and write as one access type */
          ////TRXEM_SPI_WAIT_DONE();
          ////*pData = TRXEM_SPI_RX();     /* Store pData from last pData RX */
          //pData++;
      }
    }
    else
    {
      SSIDataPut(SSI1_BASE, 0);
      while(SSIBusy(SSI1_BASE)){};
      SSIDataGet(SSI1_BASE, &t);
	  *pData = (uint8_t)t;
      //TRXEM_SPI_TX(0);
      //TRXEM_SPI_WAIT_DONE();
      //*pData = TRXEM_SPI_RX();
    }
  }
  else
  {
    if(addr&RADIO_BURST_ACCESS)
    {
      /* Communicate len number of bytes: if TX - the procedure doesn't overwrite pData */
      for (i = 0; i < len; i++)
      {
		SSIDataPut(SSI1_BASE, (uint32_t)*pData);
        while(SSIBusy(SSI1_BASE)){};
		SSIDataGet(SSI1_BASE, &d);
        //TRXEM_SPI_TX(*pData);
        //TRXEM_SPI_WAIT_DONE();
        pData++;
      }
    }
    else
    {
	   SSIDataPut(SSI1_BASE, (uint32_t)*pData);
       while(SSIBusy(SSI1_BASE)){};
	   SSIDataGet(SSI1_BASE, &d);
      //TRXEM_SPI_TX(*pData);
      //TRXEM_SPI_WAIT_DONE();
    }
  }
  return;
}<|MERGE_RESOLUTION|>--- conflicted
+++ resolved
@@ -56,15 +56,12 @@
 
 #include "../hal_spi_rf_trxeb.h"
 
-<<<<<<< HEAD
 #include "../../firmware.h"
 
 #include "board.h"
 
 
 
-=======
->>>>>>> 00599d08
 /******************************************************************************
  * LOCAL FUNCTIONS
  */
@@ -72,21 +69,21 @@
 
 static void ssi_flush(void)
 {
-	uint32_t d[8];
-	SSIDataGetNonBlocking(SSI1_BASE , d );
+  uint32_t d[8];
+  SSIDataGetNonBlocking(SSI1_BASE , d );
 }
 
 static void cs_high(uint8_t radio_id){
-	if (radio_id == RADIO_TX)
-		GPIOPinWrite(RADIO_TX_CS_PORT, RADIO_TX_CS_PIN, RADIO_TX_CS_PIN);
-	else //if (radio_id == RADIO_RX)
-		GPIOPinWrite(RADIO_RX_CS_PORT, RADIO_RX_CS_PIN, RADIO_RX_CS_PIN);
+  if (radio_id == RADIO_TX)
+    GPIOPinWrite(RADIO_TX_CS_PORT, RADIO_TX_CS_PIN, RADIO_TX_CS_PIN);
+  else //if (radio_id == RADIO_RX)
+    GPIOPinWrite(RADIO_RX_CS_PORT, RADIO_RX_CS_PIN, RADIO_RX_CS_PIN);
 }
 static void cs_low(uint8_t radio_id){
-	if (radio_id == RADIO_TX)
-		GPIOPinWrite(RADIO_TX_CS_PORT, RADIO_TX_CS_PIN, 0);
-	else //if (radio_id == RADIO_RX)
-		GPIOPinWrite(RADIO_RX_CS_PORT, RADIO_RX_CS_PIN, 0);
+  if (radio_id == RADIO_TX)
+    GPIOPinWrite(RADIO_TX_CS_PORT, RADIO_TX_CS_PIN, 0);
+  else //if (radio_id == RADIO_RX)
+    GPIOPinWrite(RADIO_RX_CS_PORT, RADIO_RX_CS_PIN, 0);
 }
 
 
@@ -109,47 +106,47 @@
  *
  * @return      void
  */
-void trxRfSpiInterfaceInit(void)
-{
-
-  
-	SysCtlPeripheralEnable(SYSCTL_PERIPH_SSI1);
-	SysCtlPeripheralEnable(SYSCTL_PERIPH_GPIOF);
-	// sort out PF0...
-	HWREG(GPIO_PORTF_BASE+GPIO_O_LOCK) = GPIO_LOCK_KEY; //Unlock 
-	HWREG(GPIO_PORTF_BASE+GPIO_O_CR) |= 0x01; // Enable PF0 AFS 
-	HWREG(GPIO_PORTF_BASE+GPIO_O_LOCK) =0; // Relock
-	
-	GPIOPinConfigure(GPIO_PF2_SSI1CLK);
+void trxRfSpiInterfaceInit(uint8_t prescalerValue)
+{
+
+  
+  SysCtlPeripheralEnable(SYSCTL_PERIPH_SSI1);
+  SysCtlPeripheralEnable(SYSCTL_PERIPH_GPIOF);
+  // sort out PF0...
+  HWREG(GPIO_PORTF_BASE+GPIO_O_LOCK) = GPIO_LOCK_KEY; //Unlock 
+  HWREG(GPIO_PORTF_BASE+GPIO_O_CR) |= 0x01; // Enable PF0 AFS 
+  HWREG(GPIO_PORTF_BASE+GPIO_O_LOCK) =0; // Relock
+  
+  GPIOPinConfigure(GPIO_PF2_SSI1CLK);
     //GPIOPinConfigure(GPIO_PF3_SSI1FSS);
     GPIOPinConfigure(GPIO_PF0_SSI1RX);
     GPIOPinConfigure(GPIO_PF1_SSI1TX);
-	GPIOPinTypeSSI(GPIO_PORTF_BASE, RADIO_MISO_PIN | RADIO_MOSI_PIN | RADIO_CLK_PIN);
-	SSIConfigSetExpClk(SSI1_BASE, SysCtlClockGet(), SSI_FRF_MOTO_MODE_0,
+  GPIOPinTypeSSI(GPIO_PORTF_BASE, RADIO_MISO_PIN | RADIO_MOSI_PIN | RADIO_CLK_PIN);
+  SSIConfigSetExpClk(SSI1_BASE, SysCtlClockGet(), SSI_FRF_MOTO_MODE_0,
                        SSI_MODE_MASTER, 1000000, 8);
-	
-	
-	SSIEnable(SSI1_BASE);
-	
-	uint32_t d;
-	while(SSIDataGetNonBlocking(SSI1_BASE, &d));
-	
-	//configure CS pin (TX)
-	//SysCtlPeripheralEnable(SYSCTL_PERIPH_GPIOF);
-	GPIOPinTypeGPIOOutput(RADIO_TX_CS_PORT, RADIO_TX_CS_PIN);
-	GPIOPinWrite(RADIO_TX_CS_PORT, RADIO_TX_CS_PIN, RADIO_TX_CS_PIN);
-	
-	//configure CS pin (RX)
-	SysCtlPeripheralEnable(SYSCTL_PERIPH_GPIOA);
-	GPIOPinTypeGPIOOutput(RADIO_RX_CS_PORT, RADIO_RX_CS_PIN);
-	GPIOPinWrite(RADIO_RX_CS_PORT, RADIO_RX_CS_PIN, RADIO_RX_CS_PIN);
-
-	//configure GPIO0 (RX)
-	SysCtlPeripheralEnable(SYSCTL_PERIPH_GPIOB);
-	GPIOPinTypeGPIOInput(RADIO_RX_GP0_PORT, RADIO_RX_GP0_PIN);
-
-	//configure GPIO0 (TX)
-	GPIOPinTypeGPIOInput(RADIO_TX_GP0_PORT, RADIO_TX_GP0_PIN);
+  
+  
+  SSIEnable(SSI1_BASE);
+  
+  uint32_t d;
+  while(SSIDataGetNonBlocking(SSI1_BASE, &d));
+  
+  //configure CS pin (TX)
+  //SysCtlPeripheralEnable(SYSCTL_PERIPH_GPIOF);
+  GPIOPinTypeGPIOOutput(RADIO_TX_CS_PORT, RADIO_TX_CS_PIN);
+  GPIOPinWrite(RADIO_TX_CS_PORT, RADIO_TX_CS_PIN, RADIO_TX_CS_PIN);
+  
+  //configure CS pin (RX)
+  SysCtlPeripheralEnable(SYSCTL_PERIPH_GPIOA);
+  GPIOPinTypeGPIOOutput(RADIO_RX_CS_PORT, RADIO_RX_CS_PIN);
+  GPIOPinWrite(RADIO_RX_CS_PORT, RADIO_RX_CS_PIN, RADIO_RX_CS_PIN);
+
+  //configure GPIO0 (RX)
+  SysCtlPeripheralEnable(SYSCTL_PERIPH_GPIOB);
+  GPIOPinTypeGPIOInput(RADIO_RX_GP0_PORT, RADIO_RX_GP0_PIN);
+
+  //configure GPIO0 (TX)
+  GPIOPinTypeGPIOInput(RADIO_TX_GP0_PORT, RADIO_TX_GP0_PIN);
 
   
   
@@ -169,10 +166,10 @@
  */
 uint8_t pollRadioGPIO0(uint8_t radio_id)
 {
-	if (radio_id == RADIO_TX)
-		return (GPIOPinRead(RADIO_TX_GP0_PORT, RADIO_TX_GP0_PIN) & RADIO_TX_GP0_PIN)>0;
-	else //(radio_id == RADIO_RX)
-		return (GPIOPinRead(RADIO_RX_GP0_PORT, RADIO_RX_GP0_PIN) & RADIO_RX_GP0_PIN)>0;
+  if (radio_id == RADIO_TX)
+    return (GPIOPinRead(RADIO_TX_GP0_PORT, RADIO_TX_GP0_PIN) & RADIO_TX_GP0_PIN)>0;
+  else //(radio_id == RADIO_RX)
+    return (GPIOPinRead(RADIO_RX_GP0_PORT, RADIO_RX_GP0_PIN) & RADIO_RX_GP0_PIN)>0;
 
 }
 
@@ -295,27 +292,27 @@
 rfStatus_t trxSpiCmdStrobe(uint8_t radio_id, uint8_t cmd)
 {
     uint32_t rc;
-	
-	cs_low(radio_id);
-	
-	while(GPIOPinRead(GPIO_PORTF_BASE, RADIO_MISO_PIN) & RADIO_MISO_PIN){};
-	// do we need to flush the rx buffer first?
-	
-	while(SSIBusy(SSI1_BASE));
-	SSIDataPut(SSI1_BASE, cmd);
-	while(SSIBusy(SSI1_BASE));
-	SSIDataGet(SSI1_BASE, &rc);
-
-	
-	// only needed if we start sending a new header without pulling CS high/low
-	//if (cmd == 0x30){  // SRES
-	//	while(GPIOPinRead(GPIO_PORTF_BASE, RADIO_MISO_PIN) & RADIO_MISO_PIN){};
-	//}
-	
-	
-	cs_high(radio_id);
-  
-    return (uint8_t)rc;
+  
+  cs_low(radio_id);
+  
+  while(GPIOPinRead(GPIO_PORTF_BASE, RADIO_MISO_PIN) & RADIO_MISO_PIN){};
+  // do we need to flush the rx buffer first?
+  
+  while(SSIBusy(SSI1_BASE));
+  SSIDataPut(SSI1_BASE, cmd);
+  while(SSIBusy(SSI1_BASE));
+  SSIDataGet(SSI1_BASE, &rc);
+
+  
+  // only needed if we start sending a new header without pulling CS high/low
+  //if (cmd == 0x30){  // SRES
+  //  while(GPIOPinRead(GPIO_PORTF_BASE, RADIO_MISO_PIN) & RADIO_MISO_PIN){};
+  //}
+  
+  
+  cs_high(radio_id);
+  
+    return(rc);
 }
 
 /*******************************************************************************
@@ -349,19 +346,19 @@
  */
 static void trxReadWriteBurstSingle(uint8_t addr, uint8_t *pData, uint16_t len)
 {
-	uint16_t i;
-	uint32_t d,t;
-	/* Communicate len number of bytes: if RX - the procedure sends 0x00 to push bytes from slave*/
+  uint16_t i;
+  uint32_t d,t;
+  /* Communicate len number of bytes: if RX - the procedure sends 0x00 to push bytes from slave*/
   if(addr&RADIO_READ_ACCESS)
   {
     if(addr&RADIO_BURST_ACCESS)
     {
       for (i = 0; i < len; i++)
       {
-		  SSIDataPut(SSI1_BASE, 0);
-		  while(SSIBusy(SSI1_BASE));
-		  SSIDataGet(SSI1_BASE, &t); //(uint32_t *)pData);
-		  *pData++ = (uint8_t)t;
+      SSIDataPut(SSI1_BASE, 0);
+      while(SSIBusy(SSI1_BASE));
+      SSIDataGet(SSI1_BASE, &t); //(uint32_t *)pData);
+      *pData++ = t;
           ////TRXEM_SPI_TX(0);            /* Possible to combining read and write as one access type */
           ////TRXEM_SPI_WAIT_DONE();
           ////*pData = TRXEM_SPI_RX();     /* Store pData from last pData RX */
@@ -373,7 +370,7 @@
       SSIDataPut(SSI1_BASE, 0);
       while(SSIBusy(SSI1_BASE)){};
       SSIDataGet(SSI1_BASE, &t);
-	  *pData = (uint8_t)t;
+    *pData = (uint8_t)t;
       //TRXEM_SPI_TX(0);
       //TRXEM_SPI_WAIT_DONE();
       //*pData = TRXEM_SPI_RX();
@@ -386,9 +383,9 @@
       /* Communicate len number of bytes: if TX - the procedure doesn't overwrite pData */
       for (i = 0; i < len; i++)
       {
-		SSIDataPut(SSI1_BASE, (uint32_t)*pData);
+    SSIDataPut(SSI1_BASE, (uint32_t)*pData);
         while(SSIBusy(SSI1_BASE)){};
-		SSIDataGet(SSI1_BASE, &d);
+    SSIDataGet(SSI1_BASE, &d);
         //TRXEM_SPI_TX(*pData);
         //TRXEM_SPI_WAIT_DONE();
         pData++;
@@ -396,9 +393,9 @@
     }
     else
     {
-	   SSIDataPut(SSI1_BASE, (uint32_t)*pData);
+     SSIDataPut(SSI1_BASE, (uint32_t)*pData);
        while(SSIBusy(SSI1_BASE)){};
-	   SSIDataGet(SSI1_BASE, &d);
+     SSIDataGet(SSI1_BASE, &d);
       //TRXEM_SPI_TX(*pData);
       //TRXEM_SPI_WAIT_DONE();
     }
