/******************************************************************************
*  Filename: hal_spi_rf_trxeb.c
*
*  Description: Implementation file for common spi access with the CCxxxx 
*               tranceiver radios using trxeb. Supports CC1101/CC112X radios
*
*  Copyright (C) 2013 Texas Instruments Incorporated - http://www.ti.com/
*
*
*  Redistribution and use in source and binary forms, with or without
*  modification, are permitted provided that the following conditions
*  are met:
*
*    Redistributions of source code must retain the above copyright
*    notice, this list of conditions and the following disclaimer.
*
*    Redistributions in binary form must reproduce the above copyright
*    notice, this list of conditions and the following disclaimer in the
*    documentation and/or other materials provided with the distribution.
*
*    Neither the name of Texas Instruments Incorporated nor the names of
*    its contributors may be used to endorse or promote products derived
*    from this software without specific prior written permission.
*
*  THIS SOFTWARE IS PROVIDED BY THE COPYRIGHT HOLDERS AND CONTRIBUTORS
*  "AS IS" AND ANY EXPRESS OR IMPLIED WARRANTIES, INCLUDING, BUT NOT
*  LIMITED TO, THE IMPLIED WARRANTIES OF MERCHANTABILITY AND FITNESS FOR
*  A PARTICULAR PURPOSE ARE DISCLAIMED. IN NO EVENT SHALL THE COPYRIGHT
*  OWNER OR CONTRIBUTORS BE LIABLE FOR ANY DIRECT, INDIRECT, INCIDENTAL,
*  SPECIAL, EXEMPLARY, OR CONSEQUENTIAL DAMAGES (INCLUDING, BUT NOT
*  LIMITED TO, PROCUREMENT OF SUBSTITUTE GOODS OR SERVICES; LOSS OF USE,
*  DATA, OR PROFITS; OR BUSINESS INTERRUPTION) HOWEVER CAUSED AND ON ANY
*  THEORY OF LIABILITY, WHETHER IN CONTRACT, STRICT LIABILITY, OR TORT
*  (INCLUDING NEGLIGENCE OR OTHERWISE) ARISING IN ANY WAY OUT OF THE USE
*  OF THIS SOFTWARE, EVEN IF ADVISED OF THE POSSIBILITY OF SUCH DAMAGE.
*
*******************************************************************************/


/******************************************************************************
 * INCLUDES
 */
//#include <msp430.h>
//#include "hal_types.h"
//#include "hal_defs.h"
#include <stdint.h>
#include <stdbool.h>

#include "inc/hw_memmap.h"
#include "driverlib/gpio.h"
#include "driverlib/pin_map.h"
#include "driverlib/ssi.h"
#include "driverlib/sysctl.h"
#include "inc/hw_gpio.h"
#include "inc/hw_types.h"

#include "../hal_spi_rf_trxeb.h"

#include "../../firmware.h"



/******************************************************************************
 * LOCAL FUNCTIONS
 */
static void trxReadWriteBurstSingle(uint8_t addr,uint8_t *pData,uint16_t len) ;

static void ssi_flush(void)
{
	uint32_t d[8];
	SSIDataGetNonBlocking(SSI1_BASE , d );
}


/******************************************************************************
 * FUNCTIONS
 */

/******************************************************************************
 * @fn          trxRfSpiInterfaceInit
 *
 * @brief       Function to initialize TRX SPI. CC1101/CC112x is currently
 *              supported. The supported prescalerValue must be set so that
 *              SMCLK/prescalerValue does not violate radio SPI constraints.
 *
 * input parameters
 *
 * @param       prescalerValue - SMCLK/prescalerValue gives SCLK frequency
 *
 * output parameters
 *
 * @return      void
 */
void trxRfSpiInterfaceInit(uint8_t prescalerValue)
{

  
	SysCtlPeripheralEnable(SYSCTL_PERIPH_SSI1);
	SysCtlPeripheralEnable(SYSCTL_PERIPH_GPIOF);
	// sort out PF0...
	HWREG(GPIO_PORTF_BASE+GPIO_O_LOCK) = GPIO_LOCK_KEY; //Unlock 
	HWREG(GPIO_PORTF_BASE+GPIO_O_CR) |= 0X01; // Enable PF0 AFS 
	HWREG(GPIO_PORTF_BASE+GPIO_O_LOCK) =0; // Relock
	
	GPIOPinConfigure(GPIO_PF2_SSI1CLK);
    //GPIOPinConfigure(GPIO_PF3_SSI1FSS);
    GPIOPinConfigure(GPIO_PF0_SSI1RX);
    GPIOPinConfigure(GPIO_PF1_SSI1TX);
	GPIOPinTypeSSI(GPIO_PORTF_BASE, GPIO_PIN_0 | GPIO_PIN_1 | GPIO_PIN_2);// |
                   //GPIO_PIN_3);
	SSIConfigSetExpClk(SSI1_BASE, SysCtlClockGet(), SSI_FRF_MOTO_MODE_0,
                       SSI_MODE_MASTER, 1000000, 8);
	
	
	SSIEnable(SSI1_BASE);
	
	uint32_t d;
	while(SSIDataGetNonBlocking(SSI1_BASE, &d));
	
	//configure CS pin (TX)
	//SysCtlPeripheralEnable(SYSCTL_PERIPH_GPIOF);
	GPIOPinTypeGPIOOutput(GPIO_PORTF_BASE, GPIO_PIN_3);
	GPIOPinWrite(GPIO_PORTF_BASE, GPIO_PIN_3, GPIO_PIN_3);

  
  
  return;
}


/*******************************************************************************
 * @fn          trx8BitRegAccess
 *
 * @brief       This function performs a read or write from/to a 8bit register
 *              address space. The function handles burst and single read/write
 *              as specfied in addrByte. Function assumes that chip is ready.
 *
 * input parameters
 *
 * @param       accessType - Specifies if this is a read or write and if it's
 *                           a single or burst access. Bitmask made up of
 *                           RADIO_BURST_ACCESS/RADIO_SINGLE_ACCESS/
 *                           RADIO_WRITE_ACCESS/RADIO_READ_ACCESS.
 * @param       addrByte - address byte of register.
 * @param       pData    - data array
 * @param       len      - Length of array to be read(TX)/written(RX)
 *
 * output parameters
 *
 * @return      chip status
 */
rfStatus_t trx8BitRegAccess(uint8_t accessType, uint8_t addrByte, uint8_t *pData, uint16_t len)
{
  uint32_t readValue;

  /* Pull CS_N low and wait for SO to go low before communication starts */
  GPIOPinWrite(GPIO_PORTF_BASE, GPIO_PIN_3, 0);
  //while(TRXEM_PORT_IN & TRXEM_SPI_MISO_PIN);   <-- do we need this..?
  // do we need to flush the rx buffer first?
  ssi_flush();
 
  while(SSIBusy(SSI1_BASE));
  SSIDataPut(SSI1_BASE, (uint32_t)(accessType|addrByte));
  while(SSIBusy(SSI1_BASE));
  SSIDataGet(SSI1_BASE, (uint32_t *)&readValue);
<<<<<<< HEAD
  UART_putc(UART_PC104_HEADER, (uint8_t) readValue);
  trxReadWriteBurstSingle(accessType|addrByte,pData,len);   
=======

  //trxReadWriteBurstSingle(accessType|addrByte,pData,len);
UART_putc(UART_PC104_HEADER, '6');
   
>>>>>>> 2978ebf3
  GPIOPinWrite(GPIO_PORTF_BASE, GPIO_PIN_3, GPIO_PIN_3);
  /* return the status byte value */
<<<<<<< HEAD
  return((uint8_t)readValue);
=======
  //return (rfStatus_t)readValue;
  return 0xFF;
>>>>>>> 2978ebf3
}

/******************************************************************************
 * @fn          trx16BitRegAccess
 *
 * @brief       This function performs a read or write in the extended adress
 *              space of CC112X.
 *
 * input parameters
 *
 * @param       accessType - Specifies if this is a read or write and if it's
 *                           a single or burst access. Bitmask made up of
 *                           RADIO_BURST_ACCESS/RADIO_SINGLE_ACCESS/
 *                           RADIO_WRITE_ACCESS/RADIO_READ_ACCESS.
 * @param       extAddr - Extended register space address = 0x2F.
 * @param       regAddr - Register address in the extended address space.
 * @param       *pData  - Pointer to data array for communication
 * @param       len     - Length of bytes to be read/written from/to radio
 *
 * output parameters
 *
 * @return      rfStatus_t
 */
rfStatus_t trx16BitRegAccess(uint8_t accessType, uint8_t extAddr, uint8_t regAddr, uint8_t *pData, uint8_t len)
{
  uint32_t readValue;
  uint32_t d;
  
  GPIOPinWrite(GPIO_PORTF_BASE, GPIO_PIN_3, 0);
  
  //while(TRXEM_PORT_IN & TRXEM_SPI_MISO_PIN);   <-- do we need this..?
  // do we need to flush the rx buffer first?
  ssi_flush();
  
  while(SSIBusy(SSI1_BASE));
  SSIDataPut(SSI1_BASE, (uint32_t)(accessType|extAddr));
  while(SSIBusy(SSI1_BASE));
  SSIDataGet(SSI1_BASE, (uint32_t *)&readValue);
  UART_putc(UART_PC104_HEADER, (uint8_t) readValue);
  while(SSIBusy(SSI1_BASE));
  SSIDataPut(SSI1_BASE, (uint32_t)(regAddr));
  while(SSIBusy(SSI1_BASE));
  // do we need a dummy read?
  SSIDataGet(SSI1_BASE, (uint32_t *)&d);
  
  trxReadWriteBurstSingle(accessType|extAddr,pData,len);
  
  
  GPIOPinWrite(GPIO_PORTF_BASE, GPIO_PIN_3, GPIO_PIN_3);
  
  
  return((uint8_t)readValue);
}






/*******************************************************************************
 * @fn          trxSpiCmdStrobe
 *
 * @brief       Send command strobe to the radio. Returns status byte read
 *              during transfer of command strobe. Validation of provided
 *              is not done. Function assumes chip is ready.
 *
 * input parameters
 *
 * @param       cmd - command strobe
 *
 * output parameters
 *
 * @return      status byte
 */
rfStatus_t trxSpiCmdStrobe(uint8_t cmd)
{
    uint8_t rc;
	
	GPIOPinWrite(GPIO_PORTF_BASE, GPIO_PIN_3, 0);
	//while(TRXEM_PORT_IN & TRXEM_SPI_MISO_PIN);   <-- do we need this..?
	// do we need to flush the rx buffer first?
	
	while(SSIBusy(SSI1_BASE));
	SSIDataPut(SSI1_BASE, (uint32_t)(cmd));
	while(SSIBusy(SSI1_BASE));
	SSIDataGet(SSI1_BASE, (uint32_t *)&rc);
	
	
	GPIOPinWrite(GPIO_PORTF_BASE, GPIO_PIN_3, GPIO_PIN_3);
  
    return(rc);
}

/*******************************************************************************
 * @fn          trxReadWriteBurstSingle
 *
 * @brief       When the address byte is sent to the SPI slave, the next byte
 *              communicated is the data to be written or read. The address
 *              byte that holds information about read/write -and single/
 *              burst-access is provided to this function.
 *
 *              Depending on these two bits this function will write len bytes to
 *              the radio in burst mode or read len bytes from the radio in burst
 *              mode if the burst bit is set. If the burst bit is not set, only
 *              one data byte is communicated.
 *
 *              NOTE: This function is used in the following way:
 *
 *              TRXEM_SPI_BEGIN();
 *              while(TRXEM_PORT_IN & TRXEM_SPI_MISO_PIN);
 *              ...[Depending on type of register access]
 *              trxReadWriteBurstSingle(uint8_t addr,uint8_t *pData,uint16_t len);
 *              TRXEM_SPI_END();
 *
 * input parameters
 *
 * @param       none
 *
 * output parameters
 *
 * @return      void
 */
static void trxReadWriteBurstSingle(uint8_t addr,uint8_t *pData,uint16_t len)
{
	uint16_t i;
	uint32_t d,t;
	/* Communicate len number of bytes: if RX - the procedure sends 0x00 to push bytes from slave*/
  if(addr&RADIO_READ_ACCESS)
  {
    if(addr&RADIO_BURST_ACCESS)
    {
      for (i = 0; i < len; i++)
      {
		  SSIDataPut(SSI1_BASE, 0);
		  while(SSIBusy(SSI1_BASE));
		  SSIDataGet(SSI1_BASE, &t); //(uint32_t *)pData);
		  UART_putc(UART_PC104_HEADER, 'r');
		  UART_putc(UART_PC104_HEADER, t);
		  *pData++ = (uint8_t)t;
          ////TRXEM_SPI_TX(0);            /* Possible to combining read and write as one access type */
          ////TRXEM_SPI_WAIT_DONE();
          ////*pData = TRXEM_SPI_RX();     /* Store pData from last pData RX */
          //pData++;
      }
    }
    else
    {
      UART_putc(UART_PC104_HEADER, '_');
      SSIDataPut(SSI1_BASE, 0);
      while(SSIBusy(SSI1_BASE)){};
      SSIDataGet(SSI1_BASE, &t);
	  *pData = (uint8_t)t;
      //TRXEM_SPI_TX(0);
      //TRXEM_SPI_WAIT_DONE();
      //*pData = TRXEM_SPI_RX();
    }
  }
  else
  {
    if(addr&RADIO_BURST_ACCESS)
    {
      /* Communicate len number of bytes: if TX - the procedure doesn't overwrite pData */
      for (i = 0; i < len; i++)
      {
		SSIDataPut(SSI1_BASE, (uint32_t)*pData);
        while(SSIBusy(SSI1_BASE)){};
		SSIDataGet(SSI1_BASE, (uint32_t *)&d);
        //TRXEM_SPI_TX(*pData);
        //TRXEM_SPI_WAIT_DONE();
        pData++;
      }
    }
    else
    {
	   SSIDataPut(SSI1_BASE, (uint32_t)*pData);
       while(SSIBusy(SSI1_BASE)){};
	   SSIDataGet(SSI1_BASE, (uint32_t *)&d);
      //TRXEM_SPI_TX(*pData);
      //TRXEM_SPI_WAIT_DONE();
    }
  }
  return;
}<|MERGE_RESOLUTION|>--- conflicted
+++ resolved
@@ -162,24 +162,12 @@
   while(SSIBusy(SSI1_BASE));
   SSIDataPut(SSI1_BASE, (uint32_t)(accessType|addrByte));
   while(SSIBusy(SSI1_BASE));
-  SSIDataGet(SSI1_BASE, (uint32_t *)&readValue);
-<<<<<<< HEAD
+  SSIDataGet(SSI1_BASE, &readValue);
   UART_putc(UART_PC104_HEADER, (uint8_t) readValue);
   trxReadWriteBurstSingle(accessType|addrByte,pData,len);   
-=======
-
-  //trxReadWriteBurstSingle(accessType|addrByte,pData,len);
-UART_putc(UART_PC104_HEADER, '6');
-   
->>>>>>> 2978ebf3
   GPIOPinWrite(GPIO_PORTF_BASE, GPIO_PIN_3, GPIO_PIN_3);
   /* return the status byte value */
-<<<<<<< HEAD
   return((uint8_t)readValue);
-=======
-  //return (rfStatus_t)readValue;
-  return 0xFF;
->>>>>>> 2978ebf3
 }
 
 /******************************************************************************
