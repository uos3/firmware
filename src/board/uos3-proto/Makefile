--- conflicted
+++ resolved
@@ -1,197 +1,193 @@
-#******************************************************************************
-#
-# Makefile - Rules for building the blinky example.
-#
-# Copyright (c) 2011-2017 Texas Instruments Incorporated.  All rights reserved.
-# Software License Agreement
-# 
-# Texas Instruments (TI) is supplying this software for use solely and
-# exclusively on TI's microcontroller products. The software is owned by
-# TI and/or its suppliers, and is protected under applicable copyright
-# laws. You may not combine this software with "viral" open-source
-# software in order to form a larger program.
-# 
-# THIS SOFTWARE IS PROVIDED "AS IS" AND WITH ALL FAULTS.
-# NO WARRANTIES, WHETHER EXPRESS, IMPLIED OR STATUTORY, INCLUDING, BUT
-# NOT LIMITED TO, IMPLIED WARRANTIES OF MERCHANTABILITY AND FITNESS FOR
-# A PARTICULAR PURPOSE APPLY TO THIS SOFTWARE. TI SHALL NOT, UNDER ANY
-# CIRCUMSTANCES, BE LIABLE FOR SPECIAL, INCIDENTAL, OR CONSEQUENTIAL
-# DAMAGES, FOR ANY REASON WHATSOEVER.
-# 
-# This is part of revision 2.1.4.178 of the DK-TM4C123G Firmware Package.
-#
-#******************************************************************************
-
-#
-# Defines the part type that this project uses.
-#
-PART=TM4C123GH6PGE
-
-#
-# The base directory for TivaWare.
-#
-FW_ROOT=../../..
-ROOT=TivaWare_C_Series-2.1.4.178
-
-#
-# Include the common make definitions.
-#
-include ${FW_ROOT}/src/firmware.mk
-BOARD_INCLUDE="-DBOARD_INCLUDE=\"board/${BOARD}/board.h\""
-
-# Moved from makedefs
-os     := ${shell uname -s}
-ifndef COMPILER
-  COMPILER = gcc
-endif
-PREFIX := ${shell type arm-stellaris-eabi-gcc > /dev/null 2>&1 && \
-         echo arm-stellaris-eabi || echo arm-none-eabi}
-CC      = ${PREFIX}-gcc
-ARMGCC_ROOT:=${shell dirname '${shell sh -c "which ${CC}"}'}/..
-CPU     = -mcpu=cortex-m4
-FPU     = -mfpu=fpv4-sp-d16 -mfloat-abi=hard
-AFLAGS  = -mthumb \
-	       ${CPU}  \
-	       ${FPU}  \
-	       -MD
-CFLAGS  = -mthumb          \
-	       ${CPU}              \
-	       ${FPU}              \
-	       -ffunction-sections \
-	       -fdata-sections     \
-	       -MD                 \
-	       -std=c99            \
-	       -DPART_${PART}      \
-	       -c
-AR      = ${PREFIX}-ar
-LD      = ${PREFIX}-ld
-LDFLAGS = --gc-sections
-LIBGCC := ${shell ${CC} ${CFLAGS} -print-libgcc-file-name}
-LIBC   := ${shell ${CC} ${CFLAGS} -print-file-name=libc.a}
-LIBM   := ${shell ${CC} ${CFLAGS} -print-file-name=libm.a}
-OBJCOPY = ${PREFIX}-objcopy
-ifdef DEBUG
-  CFLAGS += -D DEBUG
-endif
-CFLAGS += ${CFLAGSgcc}
-AFLAGS += ${patsubst %,-I%,${subst :, ,${IPATH}}}
-CFLAGS += ${patsubst %,-I%,${subst :, ,${IPATH}}}
-
-CFLAGS += -ggdb3 -O0
-<<<<<<< HEAD
-CFLAGS += -Wall -Wextra -Wpedantic
-=======
-CFLAGS += -Wall \
-			-Wextra \
-			-Wpedantic \
-			-Wswitch-default \
-			-Wswitch-enum \
-			-Wduplicated-cond \
-			-Wconversion \
-			-Wlogical-op \
-			-Wstrict-prototypes \
-			-Wmissing-prototypes \
-			-Wmissing-declarations
->>>>>>> 10fb2500
-
-FW_SRCS+= $(wildcard ./*.c)
-
-#
-# Where to find header files that do not live in the source directory.
-#
-IPATH=${ROOT}
-
-#
-# The default rule, which causes the blinky example to be built.
-#
-all: ${FW_ROOT}/${OUTDIR}
-all: ${FW_ROOT}/${OUTDIR}/${OUTFILE}
-
-#
-# The rule to clean out all the build products.
-#
-clean:
-	@rm -rf ${wildcard ${FW_ROOT}/${OUTDIR}/${OUTFILE}.*}
-	@rm -rf ${wildcard *.o} ${wildcard *~}
-	@rm -rf $(patsubst %.c,%.o,${FW_SRCS})
-	@rm -rf $(patsubst %.c,%.d,${FW_SRCS})
-
-#
-# The rule to create the target directory.
-#
-${FW_ROOT}/${OUTDIR}:
-	@mkdir -p ${FW_ROOT}/${OUTDIR}/
-
-# The rule for building the object file from each C source file.
-#
-%.o: %.c
-	@if [ 'x${VERBOSE}' = x ];                          \
-	 then                                                 \
-	     echo "  CC    ${<}";                             \
-	 else                                                 \
-	     echo ${CC} ${CFLAGS} ${BOARD_INCLUDE} -D${COMPILER} -o ${@} ${<}; \
-	 fi
-	@${CC} ${CFLAGS} ${BOARD_INCLUDE} -D${COMPILER} -o ${@} ${<}
-
-#
-# The rule for building the object file from each assembly source file.
-#
-%.o: %.S
-	@if [ 'x${VERBOSE}' = x ];                               \
-	 then                                                    \
-	     echo "  AS    ${<}";                                \
-	 else                                                    \
-	     echo ${CC} ${AFLAGS} -D${COMPILER} -o ${@} -c ${<}; \
-	 fi
-	@${CC} ${AFLAGS} -D${COMPILER} -o ${@} -c ${<}
-
-#
-# The rule for creating an object library.
-#
-%.a:
-	@if [ 'x${VERBOSE}' = x ];     \
-	 then                          \
-	     echo "  AR    ${@}";      \
-	 else                          \
-	     echo ${AR} -cr ${@} ${^}; \
-	 fi
-	@${AR} -cr ${@} ${^}
-#
-# The rule for linking the application.
-#
-${FW_ROOT}/${OUTDIR}/${OUTFILE}:
-	@if [ 'x${VERBOSE}' = x ];                                            \
-	 then                                                                 \
-	     echo "  LD    ${@} ${LNK_SCP}";                                  \
-	 else                                                                 \
-	     echo ${LD} -T ${SCATTERgcc}                                         \
-	          --entry ${ENTRY_SYM}                       \
-	          ${LDFLAGSgcc_${notdir ${@:.axf=}}}                          \
-	          ${LDFLAGS} -o ${@}.axf $(filter %.o, ${^}) $(filter %.a, ${^})      \
-	          '${LIBM}' '${LIBC}' '${LIBGCC}';                            \
-	 fi;                                                                  \
-	${LD} -T ${SCATTERgcc}                                                   \
-	      --entry ${ENTRY_SYM}                           \
-	      ${LDFLAGSgcc_${notdir ${@:.axf=}}}                              \
-	      ${LDFLAGS} -o ${@}.axf $(filter %.o, ${^}) $(filter %.a, ${^})  \
-	      '${LIBM}' '${LIBC}' '${LIBGCC}';                          
-	@${OBJCOPY} -O elf32-littlearm ${@}.axf ${@};
-	@rm -f ${@}.axf;
-
-#
-# Rules for building the blinky example.
-#
-${FW_ROOT}/${OUTDIR}/${OUTFILE}: $(patsubst %.c,%.o,${FW_SRCS})
-${FW_ROOT}/${OUTDIR}/${OUTFILE}: tm4c_startup_${COMPILER}.o
-${FW_ROOT}/${OUTDIR}/${OUTFILE}: ${ROOT}/driverlib/${COMPILER}/libdriver.a
-${FW_ROOT}/${OUTDIR}/${OUTFILE}: tm4c123g.ld
-SCATTERgcc=tm4c123g.ld
-ENTRY_SYM=ResetISR
-CFLAGSgcc=-DTARGET_IS_TM4C123_RB1
-
-#
-# Include the automatically generated dependency files.
-#
-ifneq (${MAKECMDGOALS},clean)
--include ${wildcard ${COMPILER}/*.d} __dummy__
-endif
+#******************************************************************************
+#
+# Makefile - Rules for building the blinky example.
+#
+# Copyright (c) 2011-2017 Texas Instruments Incorporated.  All rights reserved.
+# Software License Agreement
+# 
+# Texas Instruments (TI) is supplying this software for use solely and
+# exclusively on TI's microcontroller products. The software is owned by
+# TI and/or its suppliers, and is protected under applicable copyright
+# laws. You may not combine this software with "viral" open-source
+# software in order to form a larger program.
+# 
+# THIS SOFTWARE IS PROVIDED "AS IS" AND WITH ALL FAULTS.
+# NO WARRANTIES, WHETHER EXPRESS, IMPLIED OR STATUTORY, INCLUDING, BUT
+# NOT LIMITED TO, IMPLIED WARRANTIES OF MERCHANTABILITY AND FITNESS FOR
+# A PARTICULAR PURPOSE APPLY TO THIS SOFTWARE. TI SHALL NOT, UNDER ANY
+# CIRCUMSTANCES, BE LIABLE FOR SPECIAL, INCIDENTAL, OR CONSEQUENTIAL
+# DAMAGES, FOR ANY REASON WHATSOEVER.
+# 
+# This is part of revision 2.1.4.178 of the DK-TM4C123G Firmware Package.
+#
+#******************************************************************************
+
+#
+# Defines the part type that this project uses.
+#
+PART=TM4C123GH6PGE
+
+#
+# The base directory for TivaWare.
+#
+FW_ROOT=../../..
+ROOT=TivaWare_C_Series-2.1.4.178
+
+#
+# Include the common make definitions.
+#
+include ${FW_ROOT}/src/firmware.mk
+BOARD_INCLUDE="-DBOARD_INCLUDE=\"board/${BOARD}/board.h\""
+
+# Moved from makedefs
+os     := ${shell uname -s}
+ifndef COMPILER
+  COMPILER = gcc
+endif
+PREFIX := ${shell type arm-stellaris-eabi-gcc > /dev/null 2>&1 && \
+         echo arm-stellaris-eabi || echo arm-none-eabi}
+CC      = ${PREFIX}-gcc
+ARMGCC_ROOT:=${shell dirname '${shell sh -c "which ${CC}"}'}/..
+CPU     = -mcpu=cortex-m4
+FPU     = -mfpu=fpv4-sp-d16 -mfloat-abi=hard
+AFLAGS  = -mthumb \
+	       ${CPU}  \
+	       ${FPU}  \
+	       -MD
+CFLAGS  = -mthumb          \
+	       ${CPU}              \
+	       ${FPU}              \
+	       -ffunction-sections \
+	       -fdata-sections     \
+	       -MD                 \
+	       -std=c99            \
+	       -DPART_${PART}      \
+	       -c
+AR      = ${PREFIX}-ar
+LD      = ${PREFIX}-ld
+LDFLAGS = --gc-sections
+LIBGCC := ${shell ${CC} ${CFLAGS} -print-libgcc-file-name}
+LIBC   := ${shell ${CC} ${CFLAGS} -print-file-name=libc.a}
+LIBM   := ${shell ${CC} ${CFLAGS} -print-file-name=libm.a}
+OBJCOPY = ${PREFIX}-objcopy
+ifdef DEBUG
+  CFLAGS += -D DEBUG
+endif
+CFLAGS += ${CFLAGSgcc}
+AFLAGS += ${patsubst %,-I%,${subst :, ,${IPATH}}}
+CFLAGS += ${patsubst %,-I%,${subst :, ,${IPATH}}}
+
+CFLAGS += -ggdb3 -O0
+CFLAGS += -Wall \
+			-Wextra \
+			-Wpedantic \
+			-Wswitch-default \
+			-Wswitch-enum \
+			-Wduplicated-cond \
+			-Wconversion \
+			-Wlogical-op \
+			-Wstrict-prototypes \
+			-Wmissing-prototypes \
+			-Wmissing-declarations
+
+FW_SRCS+= $(wildcard ./*.c)
+
+#
+# Where to find header files that do not live in the source directory.
+#
+IPATH=${ROOT}
+
+#
+# The default rule, which causes the blinky example to be built.
+#
+all: ${FW_ROOT}/${OUTDIR}
+all: ${FW_ROOT}/${OUTDIR}/${OUTFILE}
+
+#
+# The rule to clean out all the build products.
+#
+clean:
+	@rm -rf ${wildcard ${FW_ROOT}/${OUTDIR}/${OUTFILE}.*}
+	@rm -rf ${wildcard *.o} ${wildcard *~}
+	@rm -rf $(patsubst %.c,%.o,${FW_SRCS})
+	@rm -rf $(patsubst %.c,%.d,${FW_SRCS})
+
+#
+# The rule to create the target directory.
+#
+${FW_ROOT}/${OUTDIR}:
+	@mkdir -p ${FW_ROOT}/${OUTDIR}/
+
+# The rule for building the object file from each C source file.
+#
+%.o: %.c
+	@if [ 'x${VERBOSE}' = x ];                          \
+	 then                                                 \
+	     echo "  CC    ${<}";                             \
+	 else                                                 \
+	     echo ${CC} ${CFLAGS} ${BOARD_INCLUDE} -D${COMPILER} -o ${@} ${<}; \
+	 fi
+	@${CC} ${CFLAGS} ${BOARD_INCLUDE} -D${COMPILER} -o ${@} ${<}
+
+#
+# The rule for building the object file from each assembly source file.
+#
+%.o: %.S
+	@if [ 'x${VERBOSE}' = x ];                               \
+	 then                                                    \
+	     echo "  AS    ${<}";                                \
+	 else                                                    \
+	     echo ${CC} ${AFLAGS} -D${COMPILER} -o ${@} -c ${<}; \
+	 fi
+	@${CC} ${AFLAGS} -D${COMPILER} -o ${@} -c ${<}
+
+#
+# The rule for creating an object library.
+#
+%.a:
+	@if [ 'x${VERBOSE}' = x ];     \
+	 then                          \
+	     echo "  AR    ${@}";      \
+	 else                          \
+	     echo ${AR} -cr ${@} ${^}; \
+	 fi
+	@${AR} -cr ${@} ${^}
+#
+# The rule for linking the application.
+#
+${FW_ROOT}/${OUTDIR}/${OUTFILE}:
+	@if [ 'x${VERBOSE}' = x ];                                            \
+	 then                                                                 \
+	     echo "  LD    ${@} ${LNK_SCP}";                                  \
+	 else                                                                 \
+	     echo ${LD} -T ${SCATTERgcc}                                         \
+	          --entry ${ENTRY_SYM}                       \
+	          ${LDFLAGSgcc_${notdir ${@:.axf=}}}                          \
+	          ${LDFLAGS} -o ${@}.axf $(filter %.o, ${^}) $(filter %.a, ${^})      \
+	          '${LIBM}' '${LIBC}' '${LIBGCC}';                            \
+	 fi;                                                                  \
+	${LD} -T ${SCATTERgcc}                                                   \
+	      --entry ${ENTRY_SYM}                           \
+	      ${LDFLAGSgcc_${notdir ${@:.axf=}}}                              \
+	      ${LDFLAGS} -o ${@}.axf $(filter %.o, ${^}) $(filter %.a, ${^})  \
+	      '${LIBM}' '${LIBC}' '${LIBGCC}';                          
+	@${OBJCOPY} -O elf32-littlearm ${@}.axf ${@};
+	@rm -f ${@}.axf;
+
+#
+# Rules for building the blinky example.
+#
+${FW_ROOT}/${OUTDIR}/${OUTFILE}: $(patsubst %.c,%.o,${FW_SRCS})
+${FW_ROOT}/${OUTDIR}/${OUTFILE}: tm4c_startup_${COMPILER}.o
+${FW_ROOT}/${OUTDIR}/${OUTFILE}: ${ROOT}/driverlib/${COMPILER}/libdriver.a
+${FW_ROOT}/${OUTDIR}/${OUTFILE}: tm4c123g.ld
+SCATTERgcc=tm4c123g.ld
+ENTRY_SYM=ResetISR
+CFLAGSgcc=-DTARGET_IS_TM4C123_RB1
+
+#
+# Include the automatically generated dependency files.
+#
+ifneq (${MAKECMDGOALS},clean)
+-include ${wildcard ${COMPILER}/*.d} __dummy__
+endif