--- conflicted
+++ resolved
@@ -157,16 +157,8 @@
 }
 
 
-<<<<<<< HEAD
-void Uart_eps_rx_int_handler(void) {
-    Uart_service_rx_irq(UART_DEVICE_ID_EPS);
-}
-void Uart_eps_tx_int_handler(void) {
-    Uart_service_tx_irq(UART_DEVICE_ID_EPS);
-=======
 void Uart_cam_int_handler(void) {
     Uart_service_irq(UART_DEVICE_ID_CAM);
->>>>>>> feee2294
 }
 
 
