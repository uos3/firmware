--- conflicted
+++ resolved
@@ -98,11 +98,7 @@
 	UPDATE_CONFIG,
 	ENTER_SAFE_MODE,
 	MANUAL_OVERRIDE
-<<<<<<< HEAD
-} 	GS_command;
-=======
 } GS_command;
->>>>>>> 858f245d
 
 // Main functions
 void Mission_init(void);
